
// Copyright 2013 Stephen Vickers <stephen.vickers.sv@gmail.com>

var ber = require ("asn1-ber").Ber;
var smartbuffer = require ("smart-buffer");
var dgram = require ("dgram");
var net = require ("net");
var events = require ("events");
var util = require ("util");
var crypto = require ("crypto");
var mibparser = require ("./lib/mib");
var DEBUG = false;

var MAX_INT32 = 2147483647;

function debug (line) {
	if ( DEBUG ) {
		console.debug (line);
	}
}

/*****************************************************************************
 ** Constants
 **/


function _expandConstantObject (object) {
	var keys = [];
	for (var key in object)
		keys.push (key);
	for (var i = 0; i < keys.length; i++)
		object[object[keys[i]]] = parseInt (keys[i]);
}

var ErrorStatus = {
	0: "NoError",
	1: "TooBig",
	2: "NoSuchName",
	3: "BadValue",
	4: "ReadOnly",
	5: "GeneralError",
	6: "NoAccess",
	7: "WrongType",
	8: "WrongLength",
	9: "WrongEncoding",
	10: "WrongValue",
	11: "NoCreation",
	12: "InconsistentValue",
	13: "ResourceUnavailable",
	14: "CommitFailed",
	15: "UndoFailed",
	16: "AuthorizationError",
	17: "NotWritable",
	18: "InconsistentName"
};

_expandConstantObject (ErrorStatus);

var ObjectType = {
	1: "Boolean",
	2: "Integer",
	4: "OctetString",
	5: "Null",
	6: "OID",
	64: "IpAddress",
	65: "Counter",
	66: "Gauge",
	67: "TimeTicks",
	68: "Opaque",
	70: "Counter64",
	128: "NoSuchObject",
	129: "NoSuchInstance",
	130: "EndOfMibView"
};

_expandConstantObject (ObjectType);

// ASN.1
ObjectType.INTEGER = ObjectType.Integer;
ObjectType["OCTET STRING"] = ObjectType.OctetString;
ObjectType["OBJECT IDENTIFIER"] = ObjectType.OID;
// SNMPv2-SMI
ObjectType.Integer32 = ObjectType.Integer;
ObjectType.Counter32 = ObjectType.Counter;
ObjectType.Gauge32 = ObjectType.Gauge;
ObjectType.Unsigned32 = ObjectType.Gauge32;
// SNMPv2-TC
ObjectType.AutonomousType = ObjectType["OBJECT IDENTIFIER"];
ObjectType.DateAndTime = ObjectType["OCTET STRING"];
ObjectType.DisplayString = ObjectType["OCTET STRING"];
ObjectType.InstancePointer = ObjectType["OBJECT IDENTIFIER"];
ObjectType.MacAddress = ObjectType["OCTET STRING"];
ObjectType.PhysAddress = ObjectType["OCTET STRING"];
ObjectType.RowPointer = ObjectType["OBJECT IDENTIFIER"];
ObjectType.RowStatus = ObjectType.INTEGER;
ObjectType.StorageType = ObjectType.INTEGER;
ObjectType.TestAndIncr = ObjectType.INTEGER;
ObjectType.TimeStamp = ObjectType.TimeTicks;
ObjectType.TruthValue = ObjectType.INTEGER;
ObjectType.TAddress = ObjectType["OCTET STRING"];
ObjectType.TDomain = ObjectType["OBJECT IDENTIFIER"];
ObjectType.VariablePointer = ObjectType["OBJECT IDENTIFIER"];

var PduType = {
	160: "GetRequest",
	161: "GetNextRequest",
	162: "GetResponse",
	163: "SetRequest",
	164: "Trap",
	165: "GetBulkRequest",
	166: "InformRequest",
	167: "TrapV2",
	168: "Report"
};

_expandConstantObject (PduType);

var TrapType = {
	0: "ColdStart",
	1: "WarmStart",
	2: "LinkDown",
	3: "LinkUp",
	4: "AuthenticationFailure",
	5: "EgpNeighborLoss",
	6: "EnterpriseSpecific"
};

_expandConstantObject (TrapType);

var SecurityLevel = {
	1: "noAuthNoPriv",
	2: "authNoPriv",
	3: "authPriv"
};

_expandConstantObject (SecurityLevel);

var AuthProtocols = {
	"1": "none",
	"2": "md5",
	"3": "sha"
};

_expandConstantObject (AuthProtocols);

var PrivProtocols = {
	"1": "none",
	"2": "des",
	"4": "aes"
};

_expandConstantObject (PrivProtocols);

var UsmStatsBase = "1.3.6.1.6.3.15.1.1";

var UsmStats = {
	"1": "Unsupported Security Level",
	"2": "Not In Time Window",
	"3": "Unknown User Name",
	"4": "Unknown Engine ID",
	"5": "Wrong Digest (incorrect password, community or key)",
	"6": "Decryption Error"
};

_expandConstantObject (UsmStats);

var MibProviderType = {
	"1": "Scalar",
	"2": "Table"
};

_expandConstantObject (MibProviderType);

var Version1 = 0;
var Version2c = 1;
var Version3 = 3;

var Version = {
	"1": Version1,
	"2c": Version2c,
	"3": Version3
};

var AgentXPduType = {
	1: "Open",
	2: "Close",
	3: "Register",
	4: "Unregister",
	5: "Get",
	6: "GetNext",
	7: "GetBulk",
	8: "TestSet",
	9: "CommitSet",
	10: "UndoSet",
	11: "CleanupSet",
	12: "Notify",
	13: "Ping",
	14: "IndexAllocate",
	15: "IndexDeallocate",
	16: "AddAgentCaps",
	17: "RemoveAgentCaps",
	18: "Response"
};

_expandConstantObject (AgentXPduType);

var AccessControlModelType = {
	0: "None",
	1: "Simple"
};

_expandConstantObject (AccessControlModelType);

var AccessLevel = {
	0: "None",
	1: "ReadOnly",
	2: "ReadWrite"
};

_expandConstantObject (AccessLevel);

// SMIv2 MAX-ACCESS values
var MaxAccess = {
	0: "not-accessible",
	1: "accessible-for-notify",
	2: "read-only",
	3: "read-write",
<<<<<<< HEAD
	4: "read-create",
=======
	4: "read-create"
>>>>>>> fe1d98f1
};

_expandConstantObject (MaxAccess);

// SMIv1 ACCESS value mapping to SMIv2 MAX-ACCESS
var AccessToMaxAccess = {
<<<<<<< HEAD
	"none": MaxAccess["not accessible"],
	"read-only": MaxAccess["read-only"],
	"read-write": MaxAccess["read-write"],
	"write-only": MaxAccess["read-write"],
=======
	"not-accessible": "not-accessible",
	"read-only": "read-only",
	"read-write": "read-write",
	"write-only": "read-write"
>>>>>>> fe1d98f1
};


/*****************************************************************************
 ** Exception class definitions
 **/

function ResponseInvalidError (message) {
	this.name = "ResponseInvalidError";
	this.message = message;
	Error.captureStackTrace(this, ResponseInvalidError);
}
util.inherits (ResponseInvalidError, Error);

function RequestInvalidError (message) {
	this.name = "RequestInvalidError";
	this.message = message;
	Error.captureStackTrace(this, RequestInvalidError);
}
util.inherits (RequestInvalidError, Error);

function RequestFailedError (message, status) {
	this.name = "RequestFailedError";
	this.message = message;
	this.status = status;
	Error.captureStackTrace(this, RequestFailedError);
}
util.inherits (RequestFailedError, Error);

function RequestTimedOutError (message) {
	this.name = "RequestTimedOutError";
	this.message = message;
	Error.captureStackTrace(this, RequestTimedOutError);
}
util.inherits (RequestTimedOutError, Error);

/*****************************************************************************
 ** OID and varbind helper functions
 **/

function isVarbindError (varbind) {
	return !!(varbind.type == ObjectType.NoSuchObject
	|| varbind.type == ObjectType.NoSuchInstance
	|| varbind.type == ObjectType.EndOfMibView);
}

function varbindError (varbind) {
	return (ObjectType[varbind.type] || "NotAnError") + ": " + varbind.oid;
}

function oidFollowsOid (oidString, nextString) {
	var oid = {str: oidString, len: oidString.length, idx: 0};
	var next = {str: nextString, len: nextString.length, idx: 0};
	var dotCharCode = ".".charCodeAt (0);

	function getNumber (item) {
		var n = 0;
		if (item.idx >= item.len)
			return null;
		while (item.idx < item.len) {
			var charCode = item.str.charCodeAt (item.idx++);
			if (charCode == dotCharCode)
				return n;
			n = (n ? (n * 10) : n) + (charCode - 48);
		}
		return n;
	}

	while (1) {
		var oidNumber = getNumber (oid);
		var nextNumber = getNumber (next);

		if (oidNumber !== null) {
			if (nextNumber !== null) {
				if (nextNumber > oidNumber) {
					return true;
				} else if (nextNumber < oidNumber) {
					return false;
				}
			} else {
				return true;
			}
		} else {
			return true;
		}
	}
}

function oidInSubtree (oidString, nextString) {
	var oid = oidString.split (".");
	var next = nextString.split (".");

	if (oid.length > next.length)
		return false;

	for (var i = 0; i < oid.length; i++) {
		if (next[i] != oid[i])
			return false;
	}

	return true;
}

/**
 ** Some SNMP agents produce integers on the wire such as 00 ff ff ff ff.
 ** The ASN.1 BER parser we use throws an error when parsing this, which we
 ** believe is correct.  So, we decided not to bother the "asn1" developer(s)
 ** with this, instead opting to work around it here.
 **
 ** If an integer is 5 bytes in length we check if the first byte is 0, and if so
 ** simply drop it and parse it like it was a 4 byte integer, otherwise throw
 ** an error since the integer is too large.
 **/

function readInt (buffer) {
	return readUint (buffer, true);
}

function readIpAddress (buffer) {
	var bytes = buffer.readString (ObjectType.IpAddress, true);
	if (bytes.length != 4)
		throw new ResponseInvalidError ("Length '" + bytes.length
				+ "' of IP address '" + bytes.toString ("hex")
				+ "' is not 4");
	var value = bytes[0] + "." + bytes[1] + "." + bytes[2] + "." + bytes[3];
	return value;
}

function readUint (buffer, isSigned) {
	buffer.readByte ();
	var length = buffer.readByte ();
	var value = 0;
	var signedBitSet = false;

	// Handle BER long-form length encoding
	if ((length & 0x80) == 0x80) {
		var lengthOctets = (length & 0x7f);
		length = 0;
		for (var lengthOctet = 0; lengthOctet < lengthOctets; lengthOctet++) {
			length *= 256;
			length += buffer.readByte ();
		}
	}

	if (length > 5) {
		throw new RangeError ("Integer too long '" + length + "'");
	} else if (length == 5) {
		if (buffer.readByte () !== 0)
			throw new RangeError ("Integer too long '" + length + "'");
		length = 4;
	}

	for (var i = 0; i < length; i++) {
		value *= 256;
		value += buffer.readByte ();

		if (isSigned && i <= 0) {
			if ((value & 0x80) == 0x80)
				signedBitSet = true;
		}
	}
	
	if (signedBitSet)
		value -= (1 << (i * 8));

	return value;
}

function readUint64 (buffer) {
	var value = buffer.readString (ObjectType.Counter64, true);

	return value;
}

function readVarbindValue (buffer, type) {
	var value;
	if (type == ObjectType.Boolean) {
		value = buffer.readBoolean ();
	} else if (type == ObjectType.Integer) {
		value = readInt (buffer);
	} else if (type == ObjectType.OctetString) {
		value = buffer.readString (null, true);
	} else if (type == ObjectType.Null) {
		buffer.readByte ();
		buffer.readByte ();
		value = null;
	} else if (type == ObjectType.OID) {
		value = buffer.readOID ();
	} else if (type == ObjectType.IpAddress) {
		value = readIpAddress (buffer);
	} else if (type == ObjectType.Counter) {
		value = readUint (buffer);
	} else if (type == ObjectType.Gauge) {
		value = readUint (buffer);
	} else if (type == ObjectType.TimeTicks) {
		value = readUint (buffer);
	} else if (type == ObjectType.Opaque) {
		value = buffer.readString (ObjectType.Opaque, true);
	} else if (type == ObjectType.Counter64) {
		value = readUint64 (buffer);
	} else if (type == ObjectType.NoSuchObject) {
		buffer.readByte ();
		buffer.readByte ();
		value = null;
	} else if (type == ObjectType.NoSuchInstance) {
		buffer.readByte ();
		buffer.readByte ();
		value = null;
	} else if (type == ObjectType.EndOfMibView) {
		buffer.readByte ();
		buffer.readByte ();
		value = null;
	} else {
		throw new ResponseInvalidError ("Unknown type '" + type
				+ "' in response");
	}
	return value;
}

function readVarbinds (buffer, varbinds) {
	buffer.readSequence ();

	while (1) {
		buffer.readSequence ();
		if ( buffer.peek () != ObjectType.OID )
			break;
		var oid = buffer.readOID ();
		var type = buffer.peek ();

		if (type == null)
			break;

		var value = readVarbindValue (buffer, type);

		varbinds.push ({
			oid: oid,
			type: type,
			value: value
		});
	}
}

function writeUint (buffer, type, value) {
	var b = Buffer.alloc (4);
	b.writeUInt32BE (value, 0);
	buffer.writeBuffer (b, type);
}

function writeUint64 (buffer, value) {
	buffer.writeBuffer (value, ObjectType.Counter64);
}

function writeVarbinds (buffer, varbinds) {
	buffer.startSequence ();
	for (var i = 0; i < varbinds.length; i++) {
		buffer.startSequence ();
		buffer.writeOID (varbinds[i].oid);

		if (varbinds[i].type && varbinds[i].hasOwnProperty("value")) {
			var type = varbinds[i].type;
			var value = varbinds[i].value;

			switch ( type ) {
				case ObjectType.Boolean:
					buffer.writeBoolean (value ? true : false);
					break;
				case ObjectType.Integer: // also Integer32
					buffer.writeInt (value);
					break;
				case ObjectType.OctetString:
					if (typeof value == "string")
						buffer.writeString (value);
					else
						buffer.writeBuffer (value, ObjectType.OctetString);
					break;
				case ObjectType.Null:
					buffer.writeNull ();
					break;
				case ObjectType.OID:
					buffer.writeOID (value);
					break;
				case ObjectType.IpAddress:
					var bytes = value.split (".");
					if (bytes.length != 4)
						throw new RequestInvalidError ("Invalid IP address '"
								+ value + "'");
					buffer.writeBuffer (Buffer.from (bytes), 64);
					break;
				case ObjectType.Counter: // also Counter32
					writeUint (buffer, ObjectType.Counter, value);
					break;
				case ObjectType.Gauge: // also Gauge32 & Unsigned32
					writeUint (buffer, ObjectType.Gauge, value);
					break;
				case ObjectType.TimeTicks:
					writeUint (buffer, ObjectType.TimeTicks, value);
					break;
				case ObjectType.Opaque:
					buffer.writeBuffer (value, ObjectType.Opaque);
					break;
				case ObjectType.Counter64:
					writeUint64 (buffer, value);
					break;
				case ObjectType.NoSuchObject:
				case ObjectType.NoSuchInstance:
				case ObjectType.EndOfMibView:
					buffer.writeByte (type);
					buffer.writeByte (0);
					break;
				default:
					throw new RequestInvalidError ("Unknown type '" + type
						+ "' in request");
			}
		} else {
			buffer.writeNull ();
		}

		buffer.endSequence ();
	}
	buffer.endSequence ();
}

/*****************************************************************************
 ** PDU class definitions
 **/

var SimplePdu = function () {
};

SimplePdu.prototype.toBuffer = function (buffer) {
	buffer.startSequence (this.type);

	buffer.writeInt (this.id);
	buffer.writeInt ((this.type == PduType.GetBulkRequest)
			? (this.options.nonRepeaters || 0)
			: 0);
	buffer.writeInt ((this.type == PduType.GetBulkRequest)
			? (this.options.maxRepetitions || 0)
			: 0);

	writeVarbinds (buffer, this.varbinds);

	buffer.endSequence ();
};

SimplePdu.prototype.initializeFromVariables = function (id, varbinds, options) {
	this.id = id;
	this.varbinds = varbinds;
	this.options = options || {};
	this.contextName = (options && options.context) ? options.context : "";
};

SimplePdu.prototype.initializeFromBuffer = function (reader) {
	this.type = reader.peek ();
	reader.readSequence ();

	this.id = reader.readInt ();
	this.nonRepeaters = reader.readInt ();
	this.maxRepetitions = reader.readInt ();

	this.varbinds = [];
	readVarbinds (reader, this.varbinds);
};

SimplePdu.prototype.getResponsePduForRequest = function () {
	var responsePdu = GetResponsePdu.createFromVariables(this.id, [], {});
	if ( this.contextEngineID ) {
		responsePdu.contextEngineID = this.contextEngineID;
		responsePdu.contextName = this.contextName;
	}
	return responsePdu;
};

SimplePdu.createFromVariables = function (pduClass, id, varbinds, options) {
	var pdu = new pduClass (id, varbinds, options);
	pdu.id = id;
	pdu.varbinds = varbinds;
	pdu.options = options || {};
	pdu.contextName = (options && options.context) ? options.context : "";
	return pdu;
};

var GetBulkRequestPdu = function () {
	this.type = PduType.GetBulkRequest;
	GetBulkRequestPdu.super_.apply (this, arguments);
};

util.inherits (GetBulkRequestPdu, SimplePdu);

GetBulkRequestPdu.createFromBuffer = function (reader) {
	var pdu = new GetBulkRequestPdu ();
	pdu.initializeFromBuffer (reader);
	return pdu;
};

var GetNextRequestPdu = function () {
	this.type = PduType.GetNextRequest;
	GetNextRequestPdu.super_.apply (this, arguments);
};

util.inherits (GetNextRequestPdu, SimplePdu);

GetNextRequestPdu.createFromBuffer = function (reader) {
	var pdu = new GetNextRequestPdu ();
	pdu.initializeFromBuffer (reader);
	return pdu;
};

var GetRequestPdu = function () {
	this.type = PduType.GetRequest;
	GetRequestPdu.super_.apply (this, arguments);
};

util.inherits (GetRequestPdu, SimplePdu);

GetRequestPdu.createFromBuffer = function (reader) {
	var pdu = new GetRequestPdu();
	pdu.initializeFromBuffer (reader);
	return pdu;
};

GetRequestPdu.createFromVariables = function (id, varbinds, options) {
	var pdu = new GetRequestPdu();
	pdu.initializeFromVariables (id, varbinds, options);
	return pdu;
};

var InformRequestPdu = function () {
	this.type = PduType.InformRequest;
	InformRequestPdu.super_.apply (this, arguments);
};

util.inherits (InformRequestPdu, SimplePdu);

InformRequestPdu.createFromBuffer = function (reader) {
	var pdu = new InformRequestPdu();
	pdu.initializeFromBuffer (reader);
	return pdu;
};

var SetRequestPdu = function () {
	this.type = PduType.SetRequest;
	SetRequestPdu.super_.apply (this, arguments);
};

util.inherits (SetRequestPdu, SimplePdu);

SetRequestPdu.createFromBuffer = function (reader) {
	var pdu = new SetRequestPdu ();
	pdu.initializeFromBuffer (reader);
	return pdu;
};

var TrapPdu = function () {
	this.type = PduType.Trap;
};

TrapPdu.prototype.toBuffer = function (buffer) {
	buffer.startSequence (this.type);

	buffer.writeOID (this.enterprise);
	buffer.writeBuffer (Buffer.from (this.agentAddr.split (".")),
			ObjectType.IpAddress);
	buffer.writeInt (this.generic);
	buffer.writeInt (this.specific);
	writeUint (buffer, ObjectType.TimeTicks,
			this.upTime || Math.floor (process.uptime () * 100));

	writeVarbinds (buffer, this.varbinds);

	buffer.endSequence ();
};

TrapPdu.createFromBuffer = function (reader) {
	var pdu = new TrapPdu();
	reader.readSequence ();

	pdu.enterprise = reader.readOID ();
	pdu.agentAddr = readIpAddress (reader);
	pdu.generic = reader.readInt ();
	pdu.specific = reader.readInt ();
	pdu.upTime = readUint (reader);

	pdu.varbinds = [];
	readVarbinds (reader, pdu.varbinds);

	return pdu;
};

TrapPdu.createFromVariables = function (typeOrOid, varbinds, options) {
	var pdu = new TrapPdu ();
	pdu.agentAddr = options.agentAddr || "127.0.0.1";
	pdu.upTime = options.upTime;

	if (typeof typeOrOid == "string") {
		pdu.generic = TrapType.EnterpriseSpecific;
		pdu.specific = parseInt (typeOrOid.match (/\.(\d+)$/)[1]);
		pdu.enterprise = typeOrOid.replace (/\.(\d+)$/, "");
	} else {
		pdu.generic = typeOrOid;
		pdu.specific = 0;
		pdu.enterprise = "1.3.6.1.4.1";
	}

	pdu.varbinds = varbinds;

	return pdu;
};

var TrapV2Pdu = function () {
	this.type = PduType.TrapV2;
	TrapV2Pdu.super_.apply (this, arguments);
};

util.inherits (TrapV2Pdu, SimplePdu);

TrapV2Pdu.createFromBuffer = function (reader) {
	var pdu = new TrapV2Pdu();
	pdu.initializeFromBuffer (reader);
	return pdu;
};

TrapV2Pdu.createFromVariables = function (id, varbinds, options) {
	var pdu = new TrapV2Pdu();
	pdu.initializeFromVariables (id, varbinds, options);
	return pdu;
};

var SimpleResponsePdu = function() {
};

SimpleResponsePdu.prototype.toBuffer = function (writer) {
	writer.startSequence (this.type);

	writer.writeInt (this.id);
	writer.writeInt (this.errorStatus || 0);
	writer.writeInt (this.errorIndex || 0);
	writeVarbinds (writer, this.varbinds);
	writer.endSequence ();

};

SimpleResponsePdu.prototype.initializeFromBuffer = function (reader) {
	reader.readSequence (this.type);

	this.id = reader.readInt ();
	this.errorStatus = reader.readInt ();
	this.errorIndex = reader.readInt ();

	this.varbinds = [];
	readVarbinds (reader, this.varbinds);
};

SimpleResponsePdu.prototype.initializeFromVariables = function (id, varbinds, options) {
	this.id = id;
	this.varbinds = varbinds;
	this.options = options || {};
};

var GetResponsePdu = function () {
	this.type = PduType.GetResponse;
	GetResponsePdu.super_.apply (this, arguments);
};

util.inherits (GetResponsePdu, SimpleResponsePdu);

GetResponsePdu.createFromBuffer = function (reader) {
	var pdu = new GetResponsePdu ();
	pdu.initializeFromBuffer (reader);
	return pdu;
};

GetResponsePdu.createFromVariables = function (id, varbinds, options) {
	var pdu = new GetResponsePdu();
	pdu.initializeFromVariables (id, varbinds, options);
	return pdu;
};

var ReportPdu = function () {
	this.type = PduType.Report;
	ReportPdu.super_.apply (this, arguments);
};

util.inherits (ReportPdu, SimpleResponsePdu);

ReportPdu.createFromBuffer = function (reader) {
	var pdu = new ReportPdu ();
	pdu.initializeFromBuffer (reader);
	return pdu;
};

ReportPdu.createFromVariables = function (id, varbinds, options) {
	var pdu = new ReportPdu();
	pdu.initializeFromVariables (id, varbinds, options);
	return pdu;
};

var readPdu = function (reader, scoped) {
	var pdu;
	var contextEngineID;
	var contextName;
	if ( scoped ) {
		reader.readSequence ();
		contextEngineID = reader.readString (ber.OctetString, true);
		contextName = reader.readString ();
	}
	var type = reader.peek ();

	if (type == PduType.GetResponse) {
		pdu = GetResponsePdu.createFromBuffer (reader);
	} else if (type == PduType.Report ) {
		pdu = ReportPdu.createFromBuffer (reader);
	} else if (type == PduType.Trap ) {
		pdu = TrapPdu.createFromBuffer (reader);
	} else if (type == PduType.TrapV2 ) {
		pdu = TrapV2Pdu.createFromBuffer (reader);
	} else if (type == PduType.InformRequest ) {
		pdu = InformRequestPdu.createFromBuffer (reader);
	} else if (type == PduType.GetRequest ) {
		pdu = GetRequestPdu.createFromBuffer (reader);
	} else if (type == PduType.SetRequest ) {
		pdu = SetRequestPdu.createFromBuffer (reader);
	} else if (type == PduType.GetNextRequest ) {
		pdu = GetNextRequestPdu.createFromBuffer (reader);
	} else if (type == PduType.GetBulkRequest ) {
		pdu = GetBulkRequestPdu.createFromBuffer (reader);
	} else {
		throw new ResponseInvalidError ("Unknown PDU type '" + type
				+ "' in response");
	}
	if ( scoped ) {
		pdu.contextEngineID = contextEngineID;
		pdu.contextName = contextName;
	}
	pdu.scoped = scoped;
	return pdu;
};

var createDiscoveryPdu = function (context) {
	return GetRequestPdu.createFromVariables(_generateId(), [], {context: context});
};

var Authentication = {};

Authentication.HMAC_BUFFER_SIZE = 1024*1024;
Authentication.HMAC_BLOCK_SIZE = 64;
Authentication.AUTHENTICATION_CODE_LENGTH = 12;
Authentication.AUTH_PARAMETERS_PLACEHOLDER = Buffer.from('8182838485868788898a8b8c', 'hex');

Authentication.algorithms = {};

Authentication.algorithms[AuthProtocols.md5] = {
	// KEY_LENGTH: 16,
	CRYPTO_ALGORITHM: 'md5'
};

Authentication.algorithms[AuthProtocols.sha] = {
	// KEY_LENGTH: 20,
	CRYPTO_ALGORITHM: 'sha1'
};

// Adapted from RFC3414 Appendix A.2.1. Password to Key Sample Code for MD5
Authentication.passwordToKey = function (authProtocol, authPasswordString, engineID) {
	var hashAlgorithm;
	var firstDigest;
	var finalDigest;
	var buf = Buffer.alloc (Authentication.HMAC_BUFFER_SIZE);
	var bufOffset = 0;
	var passwordIndex = 0;
	var count = 0;
	var password = Buffer.from (authPasswordString);
	var cryptoAlgorithm = Authentication.algorithms[authProtocol].CRYPTO_ALGORITHM;
	
	while (count < Authentication.HMAC_BUFFER_SIZE) {
		for (var i = 0; i < Authentication.HMAC_BLOCK_SIZE; i++) {
			buf.writeUInt8(password[passwordIndex++ % password.length], bufOffset++);
		}
		count += Authentication.HMAC_BLOCK_SIZE;
	}
	hashAlgorithm = crypto.createHash(cryptoAlgorithm);
	hashAlgorithm.update(buf);
	firstDigest = hashAlgorithm.digest();
	// debug ("First digest:  " + firstDigest.toString('hex'));

	hashAlgorithm = crypto.createHash(cryptoAlgorithm);
	hashAlgorithm.update(firstDigest);
	hashAlgorithm.update(engineID);
	hashAlgorithm.update(firstDigest);
	finalDigest = hashAlgorithm.digest();
	// debug ("Localized key: " + finalDigest.toString('hex'));

	return finalDigest;
};

Authentication.addParametersToMessageBuffer = function (messageBuffer, authProtocol, authPassword, engineID) {
	var authenticationParametersOffset;
	var digestToAdd;

	// clear the authenticationParameters field in message
	authenticationParametersOffset = messageBuffer.indexOf (Authentication.AUTH_PARAMETERS_PLACEHOLDER);
	messageBuffer.fill (0, authenticationParametersOffset, authenticationParametersOffset + Authentication.AUTHENTICATION_CODE_LENGTH);

	digestToAdd = Authentication.calculateDigest (messageBuffer, authProtocol, authPassword, engineID);
	digestToAdd.copy (messageBuffer, authenticationParametersOffset, 0, Authentication.AUTHENTICATION_CODE_LENGTH);
	// debug ("Added Auth Parameters: " + digestToAdd.toString('hex'));
};

Authentication.isAuthentic = function (messageBuffer, authProtocol, authPassword, engineID, digestInMessage) {
	var authenticationParametersOffset;
	var calculatedDigest;

	// clear the authenticationParameters field in message
	authenticationParametersOffset = messageBuffer.indexOf (digestInMessage);
	messageBuffer.fill (0, authenticationParametersOffset, authenticationParametersOffset + Authentication.AUTHENTICATION_CODE_LENGTH);

	calculatedDigest = Authentication.calculateDigest (messageBuffer, authProtocol, authPassword, engineID);

	// replace previously cleared authenticationParameters field in message
	digestInMessage.copy (messageBuffer, authenticationParametersOffset, 0, Authentication.AUTHENTICATION_CODE_LENGTH);

	// debug ("Digest in message: " + digestInMessage.toString('hex'));
	// debug ("Calculated digest: " + calculatedDigest.toString('hex'));
	return calculatedDigest.equals (digestInMessage, Authentication.AUTHENTICATION_CODE_LENGTH);
};

Authentication.calculateDigest = function (messageBuffer, authProtocol, authPassword, engineID) {
	var authKey = Authentication.passwordToKey (authProtocol, authPassword, engineID);

	// Adapted from RFC3147 Section 6.3.1. Processing an Outgoing Message
	var hashAlgorithm;
	var kIpad;
	var kOpad;
	var firstDigest;
	var finalDigest;
	var truncatedDigest;
	var i;
	var cryptoAlgorithm = Authentication.algorithms[authProtocol].CRYPTO_ALGORITHM;

	if (authKey.length > Authentication.HMAC_BLOCK_SIZE) {
		hashAlgorithm = crypto.createHash (cryptoAlgorithm);
		hashAlgorithm.update (authKey);
		authKey = hashAlgorithm.digest ();
	}

	// MD(K XOR opad, MD(K XOR ipad, msg))
	kIpad = Buffer.alloc (Authentication.HMAC_BLOCK_SIZE);
	kOpad = Buffer.alloc (Authentication.HMAC_BLOCK_SIZE);
	for (i = 0; i < authKey.length; i++) {
		kIpad[i] = authKey[i] ^ 0x36;
		kOpad[i] = authKey[i] ^ 0x5c;
	}
	kIpad.fill (0x36, authKey.length);
	kOpad.fill (0x5c, authKey.length);

	// inner MD
	hashAlgorithm = crypto.createHash (cryptoAlgorithm);
	hashAlgorithm.update (kIpad);
	hashAlgorithm.update (messageBuffer);
	firstDigest = hashAlgorithm.digest ();
	// outer MD
	hashAlgorithm = crypto.createHash (cryptoAlgorithm);
	hashAlgorithm.update (kOpad);
	hashAlgorithm.update (firstDigest);
	finalDigest = hashAlgorithm.digest ();

	truncatedDigest = Buffer.alloc (Authentication.AUTHENTICATION_CODE_LENGTH);
	finalDigest.copy (truncatedDigest, 0, 0, Authentication.AUTHENTICATION_CODE_LENGTH);
	return truncatedDigest;
};

var Encryption = {};

Encryption.PRIV_PARAMETERS_PLACEHOLDER = Buffer.from ('9192939495969798', 'hex');

Encryption.encryptPdu = function (privProtocol, scopedPdu, privPassword, authProtocol, engine) {
	var encryptFunction = Encryption.algorithms[privProtocol].encryptPdu;
	return encryptFunction (scopedPdu, privPassword, authProtocol, engine);
};

Encryption.decryptPdu = function (privProtocol, encryptedPdu, privParameters, privPassword, authProtocol, engine, forceAutoPaddingDisable) {
	var decryptFunction = Encryption.algorithms[privProtocol].decryptPdu;
	return decryptFunction (encryptedPdu, privParameters, privPassword, authProtocol, engine, forceAutoPaddingDisable);
};

Encryption.debugEncrypt = function (encryptionKey, iv, plainPdu, encryptedPdu) {
	debug ("Key: " + encryptionKey.toString ('hex'));
	debug ("IV:  " + iv.toString ('hex'));
	debug ("Plain:     " + plainPdu.toString ('hex'));
	debug ("Encrypted: " + encryptedPdu.toString ('hex'));
};

Encryption.debugDecrypt = function (decryptionKey, iv, encryptedPdu, plainPdu) {
	debug ("Key: " + decryptionKey.toString ('hex'));
	debug ("IV:  " + iv.toString ('hex'));
	debug ("Encrypted: " + encryptedPdu.toString ('hex'));
	debug ("Plain:     " + plainPdu.toString ('hex'));
};

Encryption.generateLocalizedKey = function (algorithm, authProtocol, privPassword, engineID) {
	var privLocalizedKey;
	var encryptionKey;

	privLocalizedKey = Authentication.passwordToKey (authProtocol, privPassword, engineID);
	encryptionKey = Buffer.alloc (algorithm.KEY_LENGTH);
	privLocalizedKey.copy (encryptionKey, 0, 0, algorithm.KEY_LENGTH);

	return encryptionKey;
};

Encryption.encryptPduDes = function (scopedPdu, privPassword, authProtocol, engine) {
	var des = Encryption.algorithms[PrivProtocols.des];
	var privLocalizedKey;
	var encryptionKey;
	var preIv;
	var salt;
	var iv;
	var i;
	var paddedScopedPduLength;
	var paddedScopedPdu;
	var encryptedPdu;
	var cipher;

	encryptionKey = Encryption.generateLocalizedKey (des, authProtocol, privPassword, engine.engineID);
	privLocalizedKey = Authentication.passwordToKey (authProtocol, privPassword, engine.engineID);
	encryptionKey = Buffer.alloc (des.KEY_LENGTH);
	privLocalizedKey.copy (encryptionKey, 0, 0, des.KEY_LENGTH);
	preIv = Buffer.alloc (des.BLOCK_LENGTH);
	privLocalizedKey.copy (preIv, 0, des.KEY_LENGTH, des.KEY_LENGTH + des.BLOCK_LENGTH);

	salt = Buffer.alloc (des.BLOCK_LENGTH);
	// set local SNMP engine boots part of salt to 1, as we have no persistent engine state
	salt.fill ('00000001', 0, 4, 'hex');
	// set local integer part of salt to random
	salt.fill (crypto.randomBytes (4), 4, 8);
	iv = Buffer.alloc (des.BLOCK_LENGTH);
	for (i = 0; i < iv.length; i++) {
		iv[i] = preIv[i] ^ salt[i];
	}
	
	if (scopedPdu.length % des.BLOCK_LENGTH == 0) {
		paddedScopedPdu = scopedPdu;
	} else {
		paddedScopedPduLength = des.BLOCK_LENGTH * (Math.floor (scopedPdu.length / des.BLOCK_LENGTH) + 1);
		paddedScopedPdu = Buffer.alloc (paddedScopedPduLength);
		scopedPdu.copy (paddedScopedPdu, 0, 0, scopedPdu.length);
	}
	cipher = crypto.createCipheriv (des.CRYPTO_ALGORITHM, encryptionKey, iv);
	encryptedPdu = cipher.update (paddedScopedPdu);
	encryptedPdu = Buffer.concat ([encryptedPdu, cipher.final()]);
	// Encryption.debugEncrypt (encryptionKey, iv, paddedScopedPdu, encryptedPdu);

	return {
		encryptedPdu: encryptedPdu,
		msgPrivacyParameters: salt
	};
};

Encryption.decryptPduDes = function (encryptedPdu, privParameters, privPassword, authProtocol, engine, forceAutoPaddingDisable) {
	var des = Encryption.algorithms[PrivProtocols.des];
	var privLocalizedKey;
	var decryptionKey;
	var preIv;
	var salt;
	var iv;
	var i;
	var decryptedPdu;
	var decipher;

	privLocalizedKey = Authentication.passwordToKey (authProtocol, privPassword, engine.engineID);
	decryptionKey = Buffer.alloc (des.KEY_LENGTH);
	privLocalizedKey.copy (decryptionKey, 0, 0, des.KEY_LENGTH);
	preIv = Buffer.alloc (des.BLOCK_LENGTH);
	privLocalizedKey.copy (preIv, 0, des.KEY_LENGTH, des.KEY_LENGTH + des.BLOCK_LENGTH);

	salt = privParameters;
	iv = Buffer.alloc (des.BLOCK_LENGTH);
	for (i = 0; i < iv.length; i++) {
		iv[i] = preIv[i] ^ salt[i];
	}
	
	decipher = crypto.createDecipheriv (des.CRYPTO_ALGORITHM, decryptionKey, iv);
	if ( forceAutoPaddingDisable ) {
		decipher.setAutoPadding(false);
	}
	decryptedPdu = decipher.update (encryptedPdu);
	// This try-catch is a workaround for a seemingly incorrect error condition
	// - where sometimes a decrypt error is thrown with decipher.final()
	// It replaces this line which should have been sufficient:
	// decryptedPdu = Buffer.concat ([decryptedPdu, decipher.final()]);
	try {
		decryptedPdu = Buffer.concat ([decryptedPdu, decipher.final()]);
	} catch (error) {
		// debug("Decrypt error: " + error);
		decipher = crypto.createDecipheriv (des.CRYPTO_ALGORITHM, decryptionKey, iv);
		decipher.setAutoPadding(false);
		decryptedPdu = decipher.update (encryptedPdu);
		decryptedPdu = Buffer.concat ([decryptedPdu, decipher.final()]);
	}
	// Encryption.debugDecrypt (decryptionKey, iv, encryptedPdu, decryptedPdu);

	return decryptedPdu;
};

Encryption.generateIvAes = function (aes, engineBoots, engineTime, salt) {
	var iv;
	var engineBootsBuffer;
	var engineTimeBuffer;

	// iv = engineBoots(4) | engineTime(4) | salt(8)
	iv = Buffer.alloc (aes.BLOCK_LENGTH);
	engineBootsBuffer = Buffer.alloc (4);
	engineBootsBuffer.writeUInt32BE (engineBoots);
	engineTimeBuffer = Buffer.alloc (4);
	engineTimeBuffer.writeUInt32BE (engineTime);
	engineBootsBuffer.copy (iv, 0, 0, 4);
	engineTimeBuffer.copy (iv, 4, 0, 4);
	salt.copy (iv, 8, 0, 8);

	return iv;
};

Encryption.encryptPduAes = function (scopedPdu, privPassword, authProtocol, engine) {
	var aes = Encryption.algorithms[PrivProtocols.aes];
	var encryptionKey;
	var salt;
	var iv;
	var cipher;
	var encryptedPdu;

	encryptionKey = Encryption.generateLocalizedKey (aes, authProtocol, privPassword, engine.engineID);
	salt = Buffer.alloc (8).fill (crypto.randomBytes (8), 0, 8);
	iv = Encryption.generateIvAes (aes, engine.engineBoots, engine.engineTime, salt);
	cipher = crypto.createCipheriv (aes.CRYPTO_ALGORITHM, encryptionKey, iv);
	encryptedPdu = cipher.update (scopedPdu);
	encryptedPdu = Buffer.concat ([encryptedPdu, cipher.final()]);
	// Encryption.debugEncrypt (encryptionKey, iv, scopedPdu, encryptedPdu);

	return {
		encryptedPdu: encryptedPdu,
		msgPrivacyParameters: salt
	};
};

Encryption.decryptPduAes = function (encryptedPdu, privParameters, privPassword, authProtocol, engine) {
	var aes = Encryption.algorithms[PrivProtocols.aes];
	var decryptionKey;
	var iv;
	var decipher;
	var decryptedPdu;

	decryptionKey = Encryption.generateLocalizedKey (aes, authProtocol, privPassword, engine.engineID);
	iv = Encryption.generateIvAes (aes, engine.engineBoots, engine.engineTime, privParameters);
	decipher = crypto.createDecipheriv (aes.CRYPTO_ALGORITHM, decryptionKey, iv);
	decryptedPdu = decipher.update (encryptedPdu);
	decryptedPdu = Buffer.concat ([decryptedPdu, decipher.final()]);
	// Encryption.debugDecrypt (decryptionKey, iv, encryptedPdu, decryptedPdu);

	return decryptedPdu;
};

Encryption.addParametersToMessageBuffer = function (messageBuffer, msgPrivacyParameters) {
	var privacyParametersOffset;

	privacyParametersOffset = messageBuffer.indexOf (Encryption.PRIV_PARAMETERS_PLACEHOLDER);
	msgPrivacyParameters.copy (messageBuffer, privacyParametersOffset, 0, Encryption.DES_IV_LENGTH);
};

Encryption.algorithms = {};

Encryption.algorithms[PrivProtocols.des] = {
	CRYPTO_ALGORITHM: 'des-cbc',
	KEY_LENGTH: 8,
	BLOCK_LENGTH: 8,
	encryptPdu: Encryption.encryptPduDes,
	decryptPdu: Encryption.decryptPduDes
};

Encryption.algorithms[PrivProtocols.aes] = {
	CRYPTO_ALGORITHM: 'aes-128-cfb',
	KEY_LENGTH: 16,
	BLOCK_LENGTH: 16,
	encryptPdu: Encryption.encryptPduAes,
	decryptPdu: Encryption.decryptPduAes
};

/*****************************************************************************
 ** Message class definition
 **/

var Message = function () {
};

Message.prototype.getReqId = function () {
	return this.version == Version3 ? this.msgGlobalData.msgID : this.pdu.id;
};

Message.prototype.toBuffer = function () {
	if ( this.version == Version3 ) {
		return this.toBufferV3();
	} else {
		return this.toBufferCommunity();
	}
};

Message.prototype.toBufferCommunity = function () {
	if (this.buffer)
		return this.buffer;

	var writer = new ber.Writer ();

	writer.startSequence ();

	writer.writeInt (this.version);
	writer.writeString (this.community);

	this.pdu.toBuffer (writer);

	writer.endSequence ();

	this.buffer = writer.buffer;

	return this.buffer;
};

Message.prototype.toBufferV3 = function () {
	var encryptionResult;

	if (this.buffer)
		return this.buffer;

	var writer = new ber.Writer ();

	writer.startSequence ();

	writer.writeInt (this.version);

	// HeaderData
	writer.startSequence ();
	writer.writeInt (this.msgGlobalData.msgID);
	writer.writeInt (this.msgGlobalData.msgMaxSize);
	writer.writeByte (ber.OctetString);
	writer.writeByte (1);
	writer.writeByte (this.msgGlobalData.msgFlags);
	writer.writeInt (this.msgGlobalData.msgSecurityModel);
	writer.endSequence ();

	// msgSecurityParameters
	var msgSecurityParametersWriter = new ber.Writer ();
	msgSecurityParametersWriter.startSequence ();
	//msgSecurityParametersWriter.writeString (this.msgSecurityParameters.msgAuthoritativeEngineID);
	// writing a zero-length buffer fails - should fix asn1-ber for this condition
	if ( this.msgSecurityParameters.msgAuthoritativeEngineID.length == 0 ) {
		msgSecurityParametersWriter.writeString ("");
	} else {
		msgSecurityParametersWriter.writeBuffer (this.msgSecurityParameters.msgAuthoritativeEngineID, ber.OctetString);
	}
	msgSecurityParametersWriter.writeInt (this.msgSecurityParameters.msgAuthoritativeEngineBoots);
	msgSecurityParametersWriter.writeInt (this.msgSecurityParameters.msgAuthoritativeEngineTime);
	msgSecurityParametersWriter.writeString (this.msgSecurityParameters.msgUserName);

	if ( this.hasAuthentication() ) {
		msgSecurityParametersWriter.writeBuffer (Authentication.AUTH_PARAMETERS_PLACEHOLDER, ber.OctetString);
	// should never happen where msgFlags has no authentication but authentication parameters still present
	} else if ( this.msgSecurityParameters.msgAuthenticationParameters.length > 0 ) {
		msgSecurityParametersWriter.writeBuffer (this.msgSecurityParameters.msgAuthenticationParameters, ber.OctetString);
	} else {
		msgSecurityParametersWriter.writeString ("");
	}

	if ( this.hasPrivacy() ) {
		msgSecurityParametersWriter.writeBuffer (Encryption.PRIV_PARAMETERS_PLACEHOLDER, ber.OctetString);
	// should never happen where msgFlags has no privacy but privacy parameters still present
	} else if ( this.msgSecurityParameters.msgPrivacyParameters.length > 0 ) {
		msgSecurityParametersWriter.writeBuffer (this.msgSecurityParameters.msgPrivacyParameters, ber.OctetString);
	} else {
		msgSecurityParametersWriter.writeString ("");
	}
	msgSecurityParametersWriter.endSequence ();

	writer.writeBuffer (msgSecurityParametersWriter.buffer, ber.OctetString);

	// ScopedPDU
	var scopedPduWriter = new ber.Writer ();
	scopedPduWriter.startSequence ();
	var contextEngineID = this.pdu.contextEngineID ? this.pdu.contextEngineID : this.msgSecurityParameters.msgAuthoritativeEngineID;
	if ( contextEngineID.length == 0 ) {
		scopedPduWriter.writeString ("");
	} else {
		scopedPduWriter.writeBuffer (contextEngineID, ber.OctetString);
	}
	scopedPduWriter.writeString (this.pdu.contextName);
	this.pdu.toBuffer (scopedPduWriter);
	scopedPduWriter.endSequence ();

	if ( this.hasPrivacy() ) {
		var authoritativeEngine = {
			engineID: this.msgSecurityParameters.msgAuthoritativeEngineID,
			engineBoots: this.msgSecurityParameters.msgAuthoritativeEngineBoots,
			engineTime: this.msgSecurityParameters.msgAuthoritativeEngineTime,
		};
		encryptionResult = Encryption.encryptPdu (this.user.privProtocol, scopedPduWriter.buffer,
				this.user.privKey, this.user.authProtocol, authoritativeEngine);
		writer.writeBuffer (encryptionResult.encryptedPdu, ber.OctetString);
	} else {
		writer.writeBuffer (scopedPduWriter.buffer);
	}

	writer.endSequence ();

	this.buffer = writer.buffer;

	if ( this.hasPrivacy() ) {
		Encryption.addParametersToMessageBuffer(this.buffer, encryptionResult.msgPrivacyParameters);
	}

	if ( this.hasAuthentication() ) {
		Authentication.addParametersToMessageBuffer(this.buffer, this.user.authProtocol, this.user.authKey,
			this.msgSecurityParameters.msgAuthoritativeEngineID);
	}

	return this.buffer;
};

Message.prototype.processIncomingSecurity = function (user, responseCb) {
	if ( this.hasPrivacy() ) {
		if ( ! this.decryptPdu(user, responseCb) ) {
			return false;
		}
	}

	if ( this.hasAuthentication() && ! this.isAuthenticationDisabled() ) {
		return this.checkAuthentication(user, responseCb);
	} else {
		return true;
	}
};

Message.prototype.decryptPdu = function (user, responseCb) {
	var decryptedPdu;
	var decryptedPduReader;
	try {
		var authoratitiveEngine = {
			engineID: this.msgSecurityParameters.msgAuthoritativeEngineID,
			engineBoots: this.msgSecurityParameters.msgAuthoritativeEngineBoots,
			engineTime: this.msgSecurityParameters.msgAuthoritativeEngineTime
		};
		decryptedPdu = Encryption.decryptPdu(user.privProtocol, this.encryptedPdu,
				this.msgSecurityParameters.msgPrivacyParameters, user.privKey, user.authProtocol,
				authoratitiveEngine);
		decryptedPduReader = new ber.Reader (decryptedPdu);
		this.pdu = readPdu(decryptedPduReader, true);
		return true;
	// really really occasionally the decrypt truncates a single byte
	// causing an ASN read failure in readPdu()
	// in this case, disabling auto padding decrypts the PDU correctly
	// this try-catch provides the workaround for this condition
	} catch (possibleTruncationError) {
		try {
			decryptedPdu = Encryption.decryptPdu(user.privProtocol, this.encryptedPdu,
					this.msgSecurityParameters.msgPrivacyParameters, user.privKey, user.authProtocol,
					this.msgSecurityParameters.msgAuthoritativeEngineID, true);
			decryptedPduReader = new ber.Reader (decryptedPdu);
			this.pdu = readPdu(decryptedPduReader, true);
			return true;
		} catch (error) {
			responseCb (new ResponseInvalidError ("Failed to decrypt PDU: " + error));
			return false;
		}
	}

};

Message.prototype.checkAuthentication = function (user, responseCb) {
	if ( Authentication.isAuthentic(this.buffer, user.authProtocol, user.authKey,
			this.msgSecurityParameters.msgAuthoritativeEngineID, this.msgSecurityParameters.msgAuthenticationParameters) ) {
		return true;
	} else {
		responseCb (new ResponseInvalidError ("Authentication digest "
				+ this.msgSecurityParameters.msgAuthenticationParameters.toString ('hex')
				+ " received in message does not match digest "
				+ Authentication.calculateDigest (this.buffer, user.authProtocol, user.authKey,
					this.msgSecurityParameters.msgAuthoritativeEngineID).toString ('hex')
				+ " calculated for message") );
		return false;
	}

};

Message.prototype.setMsgFlags = function (bitPosition, flag) {
	if ( this.msgGlobalData && this.msgGlobalData !== undefined && this.msgGlobalData !== null ) {
		if ( flag ) {
			this.msgGlobalData.msgFlags = this.msgGlobalData.msgFlags | ( 2 ** bitPosition );
		} else {
			this.msgGlobalData.msgFlags = this.msgGlobalData.msgFlags & ( 255 - 2 ** bitPosition );
		}
	}
};

Message.prototype.hasAuthentication = function () {
	return this.msgGlobalData && this.msgGlobalData.msgFlags && this.msgGlobalData.msgFlags & 1;
};

Message.prototype.setAuthentication = function (flag) {
	this.setMsgFlags (0, flag);
};

Message.prototype.hasPrivacy = function () {
	return this.msgGlobalData && this.msgGlobalData.msgFlags && this.msgGlobalData.msgFlags & 2;
};

Message.prototype.setPrivacy = function (flag) {
	this.setMsgFlags (1, flag);
};

Message.prototype.isReportable = function () {
	return this.msgGlobalData && this.msgGlobalData.msgFlags && this.msgGlobalData.msgFlags & 4;
};

Message.prototype.setReportable = function (flag) {
	this.setMsgFlags (2, flag);
};

Message.prototype.isAuthenticationDisabled = function () {
	return this.disableAuthentication;
};

Message.prototype.hasAuthoritativeEngineID = function () {
	return this.msgSecurityParameters && this.msgSecurityParameters.msgAuthoritativeEngineID &&
		this.msgSecurityParameters.msgAuthoritativeEngineID != "";
};

Message.prototype.createReportResponseMessage = function (engine, context) {
	var user = {
		name: "",
		level: SecurityLevel.noAuthNoPriv
	};
	var responseSecurityParameters = {
		msgAuthoritativeEngineID: engine.engineID,
		msgAuthoritativeEngineBoots: engine.engineBoots,
		msgAuthoritativeEngineTime: engine.engineTime,
		msgUserName: user.name,
		msgAuthenticationParameters: "",
		msgPrivacyParameters: ""
	};
	var reportPdu = ReportPdu.createFromVariables (this.pdu.id, [], {});
	reportPdu.contextName = context;
	var responseMessage = Message.createRequestV3 (user, responseSecurityParameters, reportPdu);
	responseMessage.msgGlobalData.msgID = this.msgGlobalData.msgID;
	return responseMessage;
};

Message.prototype.createResponseForRequest = function (responsePdu) {
	if ( this.version == Version3 ) {
		return this.createV3ResponseFromRequest(responsePdu);
	} else {
		return this.createCommunityResponseFromRequest(responsePdu);
	}
};

Message.prototype.createCommunityResponseFromRequest = function (responsePdu) {
	return Message.createCommunity(this.version, this.community, responsePdu);
};

Message.prototype.createV3ResponseFromRequest = function (responsePdu) {
	var responseUser = {
		name: this.user.name,
		level: this.user.name,
		authProtocol: this.user.authProtocol,
		authKey: this.user.authKey,
		privProtocol: this.user.privProtocol,
		privKey: this.user.privKey
	};
	var responseSecurityParameters = {
		msgAuthoritativeEngineID: this.msgSecurityParameters.msgAuthoritativeEngineID,
		msgAuthoritativeEngineBoots: this.msgSecurityParameters.msgAuthoritativeEngineBoots,
		msgAuthoritativeEngineTime: this.msgSecurityParameters.msgAuthoritativeEngineTime,
		msgUserName: this.msgSecurityParameters.msgUserName,
		msgAuthenticationParameters: "",
		msgPrivacyParameters: ""
	};
	var responseGlobalData = {
		msgID: this.msgGlobalData.msgID,
		msgMaxSize: 65507,
		msgFlags: this.msgGlobalData.msgFlags & (255 - 4),
		msgSecurityModel: 3
	};
	return Message.createV3 (responseUser, responseGlobalData, responseSecurityParameters, responsePdu);
};

Message.createCommunity = function (version, community, pdu) {
	var message = new Message ();

	message.version = version;
	message.community = community;
	message.pdu = pdu;

	return message;
};

Message.createRequestV3 = function (user, msgSecurityParameters, pdu) {
	var authFlag = user.level == SecurityLevel.authNoPriv || user.level == SecurityLevel.authPriv ? 1 : 0;
	var privFlag = user.level == SecurityLevel.authPriv ? 1 : 0;
	var reportableFlag = ( pdu.type == PduType.GetResponse || pdu.type == PduType.TrapV2 ) ? 0 : 1;
	var msgGlobalData = {
		msgID: _generateId(), // random ID
		msgMaxSize: 65507,
		msgFlags: reportableFlag * 4 | privFlag * 2 | authFlag * 1,
		msgSecurityModel: 3
	};
	return Message.createV3 (user, msgGlobalData, msgSecurityParameters, pdu);
};

Message.createV3 = function (user, msgGlobalData, msgSecurityParameters, pdu) {
	var message = new Message ();

	message.version = 3;
	message.user = user;
	message.msgGlobalData = msgGlobalData;
	message.msgSecurityParameters = {
		msgAuthoritativeEngineID: msgSecurityParameters.msgAuthoritativeEngineID || Buffer.from(""),
		msgAuthoritativeEngineBoots: msgSecurityParameters.msgAuthoritativeEngineBoots || 0,
		msgAuthoritativeEngineTime: msgSecurityParameters.msgAuthoritativeEngineTime || 0,
		msgUserName: user.name || "",
		msgAuthenticationParameters: "",
		msgPrivacyParameters: ""
	};
	message.pdu = pdu;

	return message;
};

Message.createDiscoveryV3 = function (pdu) {
	var msgSecurityParameters = {
		msgAuthoritativeEngineID: Buffer.from(""),
		msgAuthoritativeEngineBoots: 0,
		msgAuthoritativeEngineTime: 0
	};
	var emptyUser = {
		name: "",
		level: SecurityLevel.noAuthNoPriv
	};
	return Message.createRequestV3 (emptyUser, msgSecurityParameters, pdu);
};

Message.createFromBuffer = function (buffer, user) {
	var reader = new ber.Reader (buffer);
	var message = new Message();

	reader.readSequence ();

	message.version = reader.readInt ();

	if (message.version != 3) {
		message.community = reader.readString ();
		message.pdu = readPdu(reader, false);
	} else {
		// HeaderData
		message.msgGlobalData = {};
		reader.readSequence ();
		message.msgGlobalData.msgID = reader.readInt ();
		message.msgGlobalData.msgMaxSize = reader.readInt ();
		message.msgGlobalData.msgFlags = reader.readString (ber.OctetString, true)[0];
		message.msgGlobalData.msgSecurityModel = reader.readInt ();

		// msgSecurityParameters
		message.msgSecurityParameters = {};
		var msgSecurityParametersReader = new ber.Reader (reader.readString (ber.OctetString, true));
		msgSecurityParametersReader.readSequence ();
		message.msgSecurityParameters.msgAuthoritativeEngineID = msgSecurityParametersReader.readString (ber.OctetString, true);
		message.msgSecurityParameters.msgAuthoritativeEngineBoots = msgSecurityParametersReader.readInt ();
		message.msgSecurityParameters.msgAuthoritativeEngineTime = msgSecurityParametersReader.readInt ();
		message.msgSecurityParameters.msgUserName = msgSecurityParametersReader.readString ();
		message.msgSecurityParameters.msgAuthenticationParameters = Buffer.from(msgSecurityParametersReader.readString (ber.OctetString, true));
		message.msgSecurityParameters.msgPrivacyParameters = Buffer.from(msgSecurityParametersReader.readString (ber.OctetString, true));

		if ( message.hasPrivacy() ) {
			message.encryptedPdu = reader.readString (ber.OctetString, true);
			message.pdu = null;
		} else {
			message.pdu = readPdu(reader, true);
		}
	}

	message.buffer = buffer;

	return message;
};


var Req = function (session, message, feedCb, responseCb, options) {

	this.message = message;
	this.responseCb = responseCb;
	this.retries = session.retries;
	this.timeout = session.timeout;
	// Add timeout backoff
	this.backoff = session.backoff;
	this.onResponse = session.onSimpleGetResponse;
	this.feedCb = feedCb;
	this.port = (options && options.port) ? options.port : session.port;
	this.context = session.context;
};

Req.prototype.getId = function() {
	return this.message.getReqId ();
};


/*****************************************************************************
 ** Session class definition
 **/

var Session = function (target, authenticator, options) {
	this.target = target || "127.0.0.1";

	options = options || {};
	this.version = options.version
			? options.version
			: Version1;

	if ( this.version == Version3 ) {
		this.user = authenticator;
	} else {
		this.community = authenticator || "public";
	}

	this.transport = options.transport
			? options.transport
			: "udp4";
	this.port = options.port
			? options.port
			: 161;
	this.trapPort = options.trapPort
			? options.trapPort
			: 162;

	this.retries = (options.retries || options.retries == 0)
			? options.retries
			: 1;
	this.timeout = options.timeout
			? options.timeout
			: 5000;

	this.backoff = options.backoff >= 1.0
			? options.backoff
			: 1.0;

	this.sourceAddress = options.sourceAddress
			? options.sourceAddress
			: undefined;
	this.sourcePort = options.sourcePort
			? parseInt(options.sourcePort)
			: undefined;

	this.idBitsSize = options.idBitsSize
			? parseInt(options.idBitsSize)
			: 32;

	this.context = options.context
			? options.context
			: "";

	this.backwardsGetNexts = (typeof options.backwardsGetNexts !== 'undefined')
			? options.backwardsGetNexts
			: true;

	DEBUG = options.debug;

	this.engine = new Engine ();
	this.reqs = {};
	this.reqCount = 0;

	this.dgram = dgram.createSocket (this.transport);
	this.dgram.unref();
	
	var me = this;
	this.dgram.on ("message", me.onMsg.bind (me));
	this.dgram.on ("close", me.onClose.bind (me));
	this.dgram.on ("error", me.onError.bind (me));

	if (this.sourceAddress || this.sourcePort)
		this.dgram.bind (this.sourcePort, this.sourceAddress);
};

util.inherits (Session, events.EventEmitter);

Session.prototype.close = function () {
	this.dgram.close ();
	return this;
};

Session.prototype.cancelRequests = function (error) {
	var id;
	for (id in this.reqs) {
		var req = this.reqs[id];
		this.unregisterRequest (req.getId ());
		req.responseCb (error);
	}
};

function _generateId (bitSize) {
	if (bitSize === 16) {
		return Math.floor(Math.random() * 10000) % 65535;
	}
	return Math.floor(Math.random() * 100000000) % 4294967295;
}

Session.prototype.get = function (oids, responseCb) {
	function feedCb (req, message) {
		var pdu = message.pdu;
		var varbinds = [];

		if (req.message.pdu.varbinds.length != pdu.varbinds.length) {
			req.responseCb (new ResponseInvalidError ("Requested OIDs do not "
					+ "match response OIDs"));
		} else {
			for (var i = 0; i < req.message.pdu.varbinds.length; i++) {
				if (req.message.pdu.varbinds[i].oid != pdu.varbinds[i].oid) {
					req.responseCb (new ResponseInvalidError ("OID '"
							+ req.message.pdu.varbinds[i].oid
							+ "' in request at positiion '" + i + "' does not "
							+ "match OID '" + pdu.varbinds[i].oid + "' in response "
							+ "at position '" + i + "'"));
					return;
				} else {
					varbinds.push (pdu.varbinds[i]);
				}
			}

			req.responseCb (null, varbinds);
		}
	}

	var pduVarbinds = [];

	for (var i = 0; i < oids.length; i++) {
		var varbind = {
			oid: oids[i]
		};
		pduVarbinds.push (varbind);
	}

	this.simpleGet (GetRequestPdu, feedCb, pduVarbinds, responseCb);

	return this;
};

Session.prototype.getBulk = function () {
	var oids, nonRepeaters, maxRepetitions, responseCb;
	var backwardsGetNexts = this.backwardsGetNexts;

	if (arguments.length >= 4) {
		oids = arguments[0];
		nonRepeaters = arguments[1];
		maxRepetitions = arguments[2];
		responseCb = arguments[3];
	} else if (arguments.length >= 3) {
		oids = arguments[0];
		nonRepeaters = arguments[1];
		maxRepetitions = 10;
		responseCb = arguments[2];
	} else {
		oids = arguments[0];
		nonRepeaters = 0;
		maxRepetitions = 10;
		responseCb = arguments[1];
	}

	function feedCb (req, message) {
		var pdu = message.pdu;
		var varbinds = [];
		var i = 0;

		// first walk through and grab non-repeaters
		if (pdu.varbinds.length < nonRepeaters) {
			req.responseCb (new ResponseInvalidError ("Varbind count in "
					+ "response '" + pdu.varbinds.length + "' is less than "
					+ "non-repeaters '" + nonRepeaters + "' in request"));
		} else {
			for ( ; i < nonRepeaters; i++) {
				if (isVarbindError (pdu.varbinds[i])) {
					varbinds.push (pdu.varbinds[i]);
				} else if (! oidFollowsOid (req.message.pdu.varbinds[i].oid,
						pdu.varbinds[i].oid)) {
					req.responseCb (new ResponseInvalidError ("OID '"
							+ req.message.pdu.varbinds[i].oid + "' in request at "
							+ "positiion '" + i + "' does not precede "
							+ "OID '" + pdu.varbinds[i].oid + "' in response "
							+ "at position '" + i + "'"));
					return;
				} else {
					varbinds.push (pdu.varbinds[i]);
				}
			}
		}

		var repeaters = req.message.pdu.varbinds.length - nonRepeaters;

		// secondly walk through and grab repeaters
		if (pdu.varbinds.length % (repeaters)) {
			req.responseCb (new ResponseInvalidError ("Varbind count in "
					+ "response '" + pdu.varbinds.length + "' is not a "
					+ "multiple of repeaters '" + repeaters
					+ "' plus non-repeaters '" + nonRepeaters + "' in request"));
		} else {
			while (i < pdu.varbinds.length) {
				for (var j = 0; j < repeaters; j++, i++) {
					var reqIndex = nonRepeaters + j;
					var respIndex = i;

					if (isVarbindError (pdu.varbinds[respIndex])) {
						if (! varbinds[reqIndex])
							varbinds[reqIndex] = [];
						varbinds[reqIndex].push (pdu.varbinds[respIndex]);
					} else if ( ! backwardsGetNexts && ! oidFollowsOid (
							req.message.pdu.varbinds[reqIndex].oid,
							pdu.varbinds[respIndex].oid)) {
						req.responseCb (new ResponseInvalidError ("OID '"
								+ req.message.pdu.varbinds[reqIndex].oid
								+ "' in request at positiion '" + (reqIndex)
								+ "' does not precede OID '"
								+ pdu.varbinds[respIndex].oid
								+ "' in response at position '" + (respIndex) + "'"));
						return;
					} else {
						if (! varbinds[reqIndex])
							varbinds[reqIndex] = [];
						varbinds[reqIndex].push (pdu.varbinds[respIndex]);
					}
				}
			}
		}

		req.responseCb (null, varbinds);
	}

	var pduVarbinds = [];

	for (var i = 0; i < oids.length; i++) {
		var varbind = {
			oid: oids[i]
		};
		pduVarbinds.push (varbind);
	}

	var options = {
		nonRepeaters: nonRepeaters,
		maxRepetitions: maxRepetitions
	};

	this.simpleGet (GetBulkRequestPdu, feedCb, pduVarbinds, responseCb,
			options);

	return this;
};

Session.prototype.getNext = function (oids, responseCb) {
	var backwardsGetNexts = this.backwardsGetNexts;

	function feedCb (req, message) {
		var pdu = message.pdu;
		var varbinds = [];

		if (req.message.pdu.varbinds.length != pdu.varbinds.length) {
			req.responseCb (new ResponseInvalidError ("Requested OIDs do not "
					+ "match response OIDs"));
		} else {
			for (var i = 0; i < req.message.pdu.varbinds.length; i++) {
				if (isVarbindError (pdu.varbinds[i])) {
					varbinds.push (pdu.varbinds[i]);
				} else if ( ! backwardsGetNexts && ! oidFollowsOid (req.message.pdu.varbinds[i].oid,
						pdu.varbinds[i].oid)) {
					req.responseCb (new ResponseInvalidError ("OID '"
							+ req.message.pdu.varbinds[i].oid + "' in request at "
							+ "positiion '" + i + "' does not precede "
							+ "OID '" + pdu.varbinds[i].oid + "' in response "
							+ "at position '" + i + "'"));
					return;
				} else {
					varbinds.push (pdu.varbinds[i]);
				}
			}

			req.responseCb (null, varbinds);
		}
	}

	var pduVarbinds = [];

	for (var i = 0; i < oids.length; i++) {
		var varbind = {
			oid: oids[i]
		};
		pduVarbinds.push (varbind);
	}

	this.simpleGet (GetNextRequestPdu, feedCb, pduVarbinds, responseCb);

	return this;
};

Session.prototype.inform = function () {
	var typeOrOid = arguments[0];
	var varbinds, options = {}, responseCb;

	/**
	 ** Support the following signatures:
	 ** 
	 **    typeOrOid, varbinds, options, callback
	 **    typeOrOid, varbinds, callback
	 **    typeOrOid, options, callback
	 **    typeOrOid, callback
	 **/
	if (arguments.length >= 4) {
		varbinds = arguments[1];
		options = arguments[2];
		responseCb = arguments[3];
	} else if (arguments.length >= 3) {
		if (arguments[1].constructor != Array) {
			varbinds = [];
			options = arguments[1];
			responseCb = arguments[2];
		} else {
			varbinds = arguments[1];
			responseCb = arguments[2];
		}
	} else {
		varbinds = [];
		responseCb = arguments[1];
	}

	if ( this.version == Version1 ) {
		responseCb (new RequestInvalidError ("Inform not allowed for SNMPv1"));
		return;
	}

	function feedCb (req, message) {
		var pdu = message.pdu;
		var varbinds = [];

		if (req.message.pdu.varbinds.length != pdu.varbinds.length) {
			req.responseCb (new ResponseInvalidError ("Inform OIDs do not "
					+ "match response OIDs"));
		} else {
			for (var i = 0; i < req.message.pdu.varbinds.length; i++) {
				if (req.message.pdu.varbinds[i].oid != pdu.varbinds[i].oid) {
					req.responseCb (new ResponseInvalidError ("OID '"
							+ req.message.pdu.varbinds[i].oid
							+ "' in inform at positiion '" + i + "' does not "
							+ "match OID '" + pdu.varbinds[i].oid + "' in response "
							+ "at position '" + i + "'"));
					return;
				} else {
					varbinds.push (pdu.varbinds[i]);
				}
			}

			req.responseCb (null, varbinds);
		}
	}

	if (typeof typeOrOid != "string")
		typeOrOid = "1.3.6.1.6.3.1.1.5." + (typeOrOid + 1);

	var pduVarbinds = [
		{
			oid: "1.3.6.1.2.1.1.3.0",
			type: ObjectType.TimeTicks,
			value: options.upTime || Math.floor (process.uptime () * 100)
		},
		{
			oid: "1.3.6.1.6.3.1.1.4.1.0",
			type: ObjectType.OID,
			value: typeOrOid
		}
	];

	for (var i = 0; i < varbinds.length; i++) {
		var varbind = {
			oid: varbinds[i].oid,
			type: varbinds[i].type,
			value: varbinds[i].value
		};
		pduVarbinds.push (varbind);
	}
	
	options.port = this.trapPort;

	this.simpleGet (InformRequestPdu, feedCb, pduVarbinds, responseCb, options);

	return this;
};

Session.prototype.onClose = function () {
	this.cancelRequests (new Error ("Socket forcibly closed"));
	this.emit ("close");
};

Session.prototype.onError = function (error) {
	this.emit (error);
};

Session.prototype.onMsg = function (buffer) {
	try {
		var message = Message.createFromBuffer (buffer);
	} catch (error) {
		this.emit("error", error);
		return;
	}

	var req = this.unregisterRequest (message.getReqId ());
	if ( ! req )
		return;

	if ( ! message.processIncomingSecurity (this.user, req.responseCb) )
		return;

	if (message.version != req.message.version) {
		req.responseCb (new ResponseInvalidError ("Version in request '"
				+ req.message.version + "' does not match version in "
				+ "response '" + message.version + "'"));
	} else if (message.community != req.message.community) {
		req.responseCb (new ResponseInvalidError ("Community '"
				+ req.message.community + "' in request does not match "
				+ "community '" + message.community + "' in response"));
	} else if (message.pdu.type == PduType.Report) {
		this.msgSecurityParameters = {
			msgAuthoritativeEngineID: message.msgSecurityParameters.msgAuthoritativeEngineID,
			msgAuthoritativeEngineBoots: message.msgSecurityParameters.msgAuthoritativeEngineBoots,
			msgAuthoritativeEngineTime: message.msgSecurityParameters.msgAuthoritativeEngineTime
		};
		if ( this.proxy ) {
			this.msgSecurityParameters.msgUserName = this.proxy.user.name;
			this.msgSecurityParameters.msgAuthenticationParameters = "";
			this.msgSecurityParameters.msgPrivacyParameters = "";
		} else {
			if ( ! req.originalPdu || ! req.allowReport ) {
				if (Array.isArray(message.pdu.varbinds) && message.pdu.varbinds[0] && message.pdu.varbinds[0].oid.indexOf(UsmStatsBase) === 0) {
					this.userSecurityModelError (req, message.pdu.varbinds[0].oid);
					return;
				}
				req.responseCb (new ResponseInvalidError ("Unexpected Report PDU") );
				return;
			}
			req.originalPdu.contextName = this.context;
			var timeSyncNeeded = ! message.msgSecurityParameters.msgAuthoritativeEngineBoots || ! message.msgSecurityParameters.msgAuthoritativeEngineTime;
			this.sendV3Req (req.originalPdu, req.feedCb, req.responseCb, req.options, req.port, timeSyncNeeded);
		}
	} else if ( this.proxy ) {
		this.onProxyResponse (req, message);
	} else if (message.pdu.type == PduType.GetResponse) {
		req.onResponse (req, message);
	} else {
		req.responseCb (new ResponseInvalidError ("Unknown PDU type '"
				+ message.pdu.type + "' in response"));
	}
};

Session.prototype.onSimpleGetResponse = function (req, message) {
	var pdu = message.pdu;

	if (pdu.errorStatus > 0) {
		var statusString = ErrorStatus[pdu.errorStatus]
				|| ErrorStatus.GeneralError;
		var statusCode = ErrorStatus[statusString]
				|| ErrorStatus[ErrorStatus.GeneralError];

		if (pdu.errorIndex <= 0 || pdu.errorIndex > pdu.varbinds.length) {
			req.responseCb (new RequestFailedError (statusString, statusCode));
		} else {
			var oid = pdu.varbinds[pdu.errorIndex - 1].oid;
			var error = new RequestFailedError (statusString + ": " + oid,
					statusCode);
			req.responseCb (error);
		}
	} else {
		req.feedCb (req, message);
	}
};

Session.prototype.registerRequest = function (req) {
	if (! this.reqs[req.getId ()]) {
		this.reqs[req.getId ()] = req;
		if (this.reqCount <= 0)
			this.dgram.ref();
		this.reqCount++;
	}
	var me = this;
	req.timer = setTimeout (function () {
		if (req.retries-- > 0) {
			me.send (req);
		} else {
			me.unregisterRequest (req.getId ());
			req.responseCb (new RequestTimedOutError (
					"Request timed out"));
		}
	}, req.timeout);
	// Apply timeout backoff
	if (req.backoff && req.backoff >= 1)
		req.timeout *= req.backoff;
};

Session.prototype.send = function (req, noWait) {
	try {
		var me = this;
		
		var buffer = req.message.toBuffer ();

		this.dgram.send (buffer, 0, buffer.length, req.port, this.target,
				function (error, bytes) {
			if (error) {
				req.responseCb (error);
			} else {
				if (noWait) {
					req.responseCb (null);
				} else {
					me.registerRequest (req);
				}
			}
		});
	} catch (error) {
		req.responseCb (error);
	}
	
	return this;
};

Session.prototype.set = function (varbinds, responseCb) {
	function feedCb (req, message) {
		var pdu = message.pdu;
		var varbinds = [];

		if (req.message.pdu.varbinds.length != pdu.varbinds.length) {
			req.responseCb (new ResponseInvalidError ("Requested OIDs do not "
					+ "match response OIDs"));
		} else {
			for (var i = 0; i < req.message.pdu.varbinds.length; i++) {
				if (req.message.pdu.varbinds[i].oid != pdu.varbinds[i].oid) {
					req.responseCb (new ResponseInvalidError ("OID '"
							+ req.message.pdu.varbinds[i].oid
							+ "' in request at positiion '" + i + "' does not "
							+ "match OID '" + pdu.varbinds[i].oid + "' in response "
							+ "at position '" + i + "'"));
					return;
				} else {
					varbinds.push (pdu.varbinds[i]);
				}
			}

			req.responseCb (null, varbinds);
		}
	}

	var pduVarbinds = [];

	for (var i = 0; i < varbinds.length; i++) {
		var varbind = {
			oid: varbinds[i].oid,
			type: varbinds[i].type,
			value: varbinds[i].value
		};
		pduVarbinds.push (varbind);
	}

	this.simpleGet (SetRequestPdu, feedCb, pduVarbinds, responseCb);

	return this;
};

Session.prototype.simpleGet = function (pduClass, feedCb, varbinds,
		responseCb, options) {
	var id = _generateId (this.idBitsSize);
	var pdu = SimplePdu.createFromVariables (pduClass, id, varbinds, options);
	var message;
	var req;

	if ( this.version == Version3 ) {
		if ( this.msgSecurityParameters ) {
			this.sendV3Req (pdu, feedCb, responseCb, options, this.port, true);
		} else {
			this.sendV3Discovery (pdu, feedCb, responseCb, options);
		}
	} else {
		message = Message.createCommunity (this.version, this.community, pdu);
		req = new Req (this, message, feedCb, responseCb, options);
		this.send (req);
	}
};

function subtreeCb (req, varbinds) {
	var done = 0;

	for (var i = varbinds.length; i > 0; i--) {
		if (! oidInSubtree (req.baseOid, varbinds[i - 1].oid)) {
			done = 1;
			varbinds.pop ();
		}
	}

	if (varbinds.length > 0)
		req.feedCb (varbinds);

	if (done)
		return true;
}

Session.prototype.subtree  = function () {
	var me = this;
	var oid = arguments[0];
	var maxRepetitions, feedCb, doneCb;

	if (arguments.length < 4) {
		maxRepetitions = 20;
		feedCb = arguments[1];
		doneCb = arguments[2];
	} else {
		maxRepetitions = arguments[1];
		feedCb = arguments[2];
		doneCb = arguments[3];
	}

	var req = {
		feedCb: feedCb,
		doneCb: doneCb,
		maxRepetitions: maxRepetitions,
		baseOid: oid
	};

	this.walk (oid, maxRepetitions, subtreeCb.bind (me, req), doneCb);

	return this;
};

function tableColumnsResponseCb (req, error) {
	if (error) {
		req.responseCb (error);
	} else if (req.error) {
		req.responseCb (req.error);
	} else {
		if (req.columns.length > 0) {
			var column = req.columns.pop ();
			var me = this;
			this.subtree (req.rowOid + column, req.maxRepetitions,
					tableColumnsFeedCb.bind (me, req),
					tableColumnsResponseCb.bind (me, req));
		} else {
			req.responseCb (null, req.table);
		}
	}
}

function tableColumnsFeedCb (req, varbinds) {
	for (var i = 0; i < varbinds.length; i++) {
		if (isVarbindError (varbinds[i])) {
			req.error = new RequestFailedError (varbindError (varbinds[i]));
			return true;
		}

		var oid = varbinds[i].oid.replace (req.rowOid, "");
		if (oid && oid != varbinds[i].oid) {
			var match = oid.match (/^(\d+)\.(.+)$/);
			if (match && match[1] > 0) {
				if (! req.table[match[2]])
					req.table[match[2]] = {};
				req.table[match[2]][match[1]] = varbinds[i].value;
			}
		}
	}
}

Session.prototype.tableColumns = function () {
	var me = this;

	var oid = arguments[0];
	var columns = arguments[1];
	var maxRepetitions, responseCb;

	if (arguments.length < 4) {
		responseCb = arguments[2];
		maxRepetitions = 20;
	} else {
		maxRepetitions = arguments[2];
		responseCb = arguments[3];
	}

	var req = {
		responseCb: responseCb,
		maxRepetitions: maxRepetitions,
		baseOid: oid,
		rowOid: oid + ".1.",
		columns: columns.slice(0),
		table: {}
	};

	if (req.columns.length > 0) {
		var column = req.columns.pop ();
		this.subtree (req.rowOid + column, maxRepetitions,
				tableColumnsFeedCb.bind (me, req),
				tableColumnsResponseCb.bind (me, req));
	}

	return this;
};

function tableResponseCb (req, error) {
	if (error)
		req.responseCb (error);
	else if (req.error)
		req.responseCb (req.error);
	else
		req.responseCb (null, req.table);
}

function tableFeedCb (req, varbinds) {
	for (var i = 0; i < varbinds.length; i++) {
		if (isVarbindError (varbinds[i])) {
			req.error = new RequestFailedError (varbindError (varbinds[i]));
			return true;
		}

		var oid = varbinds[i].oid.replace (req.rowOid, "");
		if (oid && oid != varbinds[i].oid) {
			var match = oid.match (/^(\d+)\.(.+)$/);
			if (match && match[1] > 0) {
				if (! req.table[match[2]])
					req.table[match[2]] = {};
				req.table[match[2]][match[1]] = varbinds[i].value;
			}
		}
	}
}

Session.prototype.table = function () {
	var me = this;

	var oid = arguments[0];
	var maxRepetitions, responseCb;

	if (arguments.length < 3) {
		responseCb = arguments[1];
		maxRepetitions = 20;
	} else {
		maxRepetitions = arguments[1];
		responseCb = arguments[2];
	}

	var req = {
		responseCb: responseCb,
		maxRepetitions: maxRepetitions,
		baseOid: oid,
		rowOid: oid + ".1.",
		table: {}
	};

	this.subtree (oid, maxRepetitions, tableFeedCb.bind (me, req),
			tableResponseCb.bind (me, req));

	return this;
};

Session.prototype.trap = function () {
	var req = {};

	var typeOrOid = arguments[0];
	var varbinds, options = {}, responseCb;
	var message;

	/**
	 ** Support the following signatures:
		** 
		**    typeOrOid, varbinds, options, callback
		**    typeOrOid, varbinds, agentAddr, callback
		**    typeOrOid, varbinds, callback
		**    typeOrOid, agentAddr, callback
		**    typeOrOid, options, callback
		**    typeOrOid, callback
		**/
	if (arguments.length >= 4) {
		varbinds = arguments[1];
		if (typeof arguments[2] == "string") {
			options.agentAddr = arguments[2];
		} else if (arguments[2].constructor != Array) {
			options = arguments[2];
		}
		responseCb = arguments[3];
	} else if (arguments.length >= 3) {
		if (typeof arguments[1] == "string") {
			varbinds = [];
			options.agentAddr = arguments[1];
		} else if (arguments[1].constructor != Array) {
			varbinds = [];
			options = arguments[1];
		} else {
			varbinds = arguments[1];
			options.agentAddr = null;
		}
		responseCb = arguments[2];
	} else {
		varbinds = [];
		responseCb = arguments[1];
	}

	var pdu, pduVarbinds = [];

	for (var i = 0; i < varbinds.length; i++) {
		var varbind = {
			oid: varbinds[i].oid,
			type: varbinds[i].type,
			value: varbinds[i].value
		};
		pduVarbinds.push (varbind);
	}
	
	var id = _generateId (this.idBitsSize);

	if (this.version == Version2c || this.version == Version3 ) {
		if (typeof typeOrOid != "string")
			typeOrOid = "1.3.6.1.6.3.1.1.5." + (typeOrOid + 1);

		pduVarbinds.unshift (
			{
				oid: "1.3.6.1.2.1.1.3.0",
				type: ObjectType.TimeTicks,
				value: options.upTime || Math.floor (process.uptime () * 100)
			},
			{
				oid: "1.3.6.1.6.3.1.1.4.1.0",
				type: ObjectType.OID,
				value: typeOrOid
			}
		);

		pdu = TrapV2Pdu.createFromVariables (id, pduVarbinds, options);
	} else {
		pdu = TrapPdu.createFromVariables (typeOrOid, pduVarbinds, options);
	}

	if ( this.version == Version3 ) {
		var msgSecurityParameters = {
			msgAuthoritativeEngineID: this.user.engineID,
			msgAuthoritativeEngineBoots: 0,
			msgAuthoritativeEngineTime: 0
		};
		message = Message.createRequestV3 (this.user, msgSecurityParameters, pdu);
	} else {
		message = Message.createCommunity (this.version, this.community, pdu);
	}

	req = {
		id: id,
		message: message,
		responseCb: responseCb,
		port: this.trapPort
	};

	this.send (req, true);

	return this;
};

Session.prototype.unregisterRequest = function (id) {
	var req = this.reqs[id];
	if (req) {
		delete this.reqs[id];
		clearTimeout (req.timer);
		delete req.timer;
		this.reqCount--;
		if (this.reqCount <= 0)
			this.dgram.unref();
		return req;
	} else {
		return null;
	}
};

function walkCb (req, error, varbinds) {
	var done = 0;
	var oid;

	if (error) {
		if (error instanceof RequestFailedError) {
			if (error.status != ErrorStatus.NoSuchName) {
				req.doneCb (error);
				return;
			} else {
				// signal the version 1 walk code below that it should stop
				done = 1;
			}
		} else {
			req.doneCb (error);
			return;
		}
	}

	if (this.version == Version2c || this.version == Version3 ) {
		for (var i = varbinds[0].length; i > 0; i--) {
			if (varbinds[0][i - 1].type == ObjectType.EndOfMibView) {
				varbinds[0].pop ();
				done = 1;
			}
		}
		if (req.feedCb (varbinds[0]))
			done = 1;
		if (! done)
			oid = varbinds[0][varbinds[0].length - 1].oid;
	} else {
		if (! done) {
			if (req.feedCb (varbinds)) {
				done = 1;
			} else {
				oid = varbinds[0].oid;
			}
		}
	}

	if (done)
		req.doneCb (null);
	else
		this.walk (oid, req.maxRepetitions, req.feedCb, req.doneCb,
				req.baseOid);
}

Session.prototype.walk  = function () {
	var me = this;
	var oid = arguments[0];
	var maxRepetitions, feedCb, doneCb;

	if (arguments.length < 4) {
		maxRepetitions = 20;
		feedCb = arguments[1];
		doneCb = arguments[2];
	} else {
		maxRepetitions = arguments[1];
		feedCb = arguments[2];
		doneCb = arguments[3];
	}

	var req = {
		maxRepetitions: maxRepetitions,
		feedCb: feedCb,
		doneCb: doneCb
	};

	if (this.version == Version2c || this.version == Version3)
		this.getBulk ([oid], 0, maxRepetitions,
				walkCb.bind (me, req));
	else
		this.getNext ([oid], walkCb.bind (me, req));

	return this;
};

Session.prototype.sendV3Req = function (pdu, feedCb, responseCb, options, port, allowReport) {
	var message = Message.createRequestV3 (this.user, this.msgSecurityParameters, pdu);
	var reqOptions = options || {};
	var req = new Req (this, message, feedCb, responseCb, reqOptions);
	req.port = port;
	req.originalPdu = pdu;
	req.allowReport = allowReport;
	this.send (req);
};

Session.prototype.sendV3Discovery = function (originalPdu, feedCb, responseCb, options) {
	var discoveryPdu = createDiscoveryPdu(this.context);
	var discoveryMessage = Message.createDiscoveryV3 (discoveryPdu);
	var discoveryReq = new Req (this, discoveryMessage, feedCb, responseCb, options);
	discoveryReq.originalPdu = originalPdu;
	discoveryReq.allowReport = true;
	this.send (discoveryReq);
};

Session.prototype.userSecurityModelError = function (req, oid) {
	var oidSuffix = oid.replace (UsmStatsBase + '.', '').replace (/\.0$/, '');
	var errorType = UsmStats[oidSuffix] || "Unexpected Report PDU";
	req.responseCb (new ResponseInvalidError (errorType) );
};

Session.prototype.onProxyResponse = function (req, message) {
	if ( message.version != Version3 ) {
		this.callback (new RequestFailedError ("Only SNMP version 3 contexts are supported"));
		return;
	}
	message.pdu.contextName = this.proxy.context;
	message.user = req.proxiedUser;
	message.setAuthentication ( ! (req.proxiedUser.level == SecurityLevel.noAuthNoPriv));
	message.setPrivacy (req.proxiedUser.level == SecurityLevel.authPriv);
	message.msgSecurityParameters = {
		msgAuthoritativeEngineID: req.proxiedEngine.engineID,
		msgAuthoritativeEngineBoots: req.proxiedEngine.engineBoots,
		msgAuthoritativeEngineTime: req.proxiedEngine.engineTime,
		msgUserName: req.proxiedUser.name,
		msgAuthenticationParameters: "",
		msgPrivacyParameters: ""
	};
	message.buffer = null;
	message.pdu.contextEngineID = message.msgSecurityParameters.msgAuthoritativeEngineID;
	message.pdu.contextName = this.proxy.context;
	message.pdu.id = req.proxiedPduId;
	this.proxy.listener.send (message, req.proxiedRinfo);
};

Session.create = function (target, community, options) {
	// Ensure that options may be optional
	var version = (options && options.version) ? options.version : Version1;
	if (version != Version1 && version != Version2c) {
		throw new ResponseInvalidError ("SNMP community session requested but version '" + options.version + "' specified in options not valid");
	} else {
		if (!options)
			options = {};
		options.version = version;
		return new Session (target, community, options);
	}
};

Session.createV3 = function (target, user, options) {
	// Ensure that options may be optional
	if ( options && options.version && options.version != Version3 ) {
		throw new ResponseInvalidError ("SNMPv3 session requested but version '" + options.version + "' specified in options");
	} else {
		if (!options)
			options = {};
		options.version = Version3;
	}
	return new Session (target, user, options);
};

var Engine = function (engineID, engineBoots, engineTime) {
	if ( engineID ) {
		this.engineID = Buffer.from (engineID, 'hex');
	} else {
		this.generateEngineID ();
	}
	this.engineBoots = 0;
	this.engineTime = 10;
};

Engine.prototype.generateEngineID = function() {
	// generate a 17-byte engine ID in the following format:
	// 0x80 + 0x00B983 (enterprise OID) | 0x80 (enterprise-specific format) | 12 bytes of random
	this.engineID = Buffer.alloc (17);
	this.engineID.fill ('8000B98380', 'hex', 0, 5);
	this.engineID.fill (crypto.randomBytes (12), 5, 17, 'hex');
};

var Listener = function (options, receiver) {
	this.receiver = receiver;
	this.callback = receiver.onMsg;
	this.family = options.transport || 'udp4';
	this.port = options.port || 161;
	this.address = options.address;
	this.disableAuthorization = options.disableAuthorization || false;
};

Listener.prototype.startListening = function () {
	var me = this;
	this.dgram = dgram.createSocket (this.family);
	this.dgram.on ("error", me.receiver.callback);
	this.dgram.bind (this.port, this.address);
	this.dgram.on ("message", me.callback.bind (me.receiver));
};

Listener.prototype.send = function (message, rinfo) {
	// var me = this;
	
	var buffer = message.toBuffer ();

	this.dgram.send (buffer, 0, buffer.length, rinfo.port, rinfo.address,
			function (error, bytes) {
		if (error) {
			// me.callback (error);
			console.error ("Error sending: " + error.message);
		} else {
			// debug ("Listener sent response message");
		}
	});
};

Listener.formatCallbackData = function (pdu, rinfo) {
	if ( pdu.contextEngineID ) {
		pdu.contextEngineID = pdu.contextEngineID.toString('hex');
	}
	delete pdu.nonRepeaters;
	delete pdu.maxRepetitions;
	return {
		pdu: pdu,
		rinfo: rinfo 
	};
};

Listener.processIncoming = function (buffer, authorizer, callback) {
	var message = Message.createFromBuffer (buffer);
	var community;

	// Authorization
	if ( message.version == Version3 ) {
		message.user = authorizer.users.filter( localUser => localUser.name ==
				message.msgSecurityParameters.msgUserName )[0];
		message.disableAuthentication = authorizer.disableAuthorization;
		if ( ! message.user ) {
			if ( message.msgSecurityParameters.msgUserName != "" && ! authorizer.disableAuthorization ) {
				callback (new RequestFailedError ("Local user not found for message with user " +
						message.msgSecurityParameters.msgUserName));
				return;
			} else if ( message.hasAuthentication () ) {
				callback (new RequestFailedError ("Local user not found and message requires authentication with user " +
						message.msgSecurityParameters.msgUserName));
				return;
			} else {
				message.user = {
					name: "",
					level: SecurityLevel.noAuthNoPriv
				};
			}
		}
		if ( (message.user.level == SecurityLevel.authNoPriv || message.user.level == SecurityLevel.authPriv) && ! message.hasAuthentication() ) {
			callback (new RequestFailedError ("Local user " + message.msgSecurityParameters.msgUserName +
					" requires authentication but message does not provide it"));
			return;
		}
		if ( message.user.level == SecurityLevel.authPriv && ! message.hasPrivacy() ) {
			callback (new RequestFailedError ("Local user " + message.msgSecurityParameters.msgUserName +
					" requires privacy but message does not provide it"));
			return;
		}
		if ( ! message.processIncomingSecurity (message.user, callback) ) {
			return;
		}
	} else {
		community = authorizer.communities.filter( localCommunity => localCommunity == message.community )[0];
		if ( ! community && ! authorizer.disableAuthorization ) {
			callback (new RequestFailedError ("Local community not found for message with community " + message.community));
			return;
		}
	}

	return message;
};

Listener.prototype.close = function () {
	if ( this.dgram ) {
		this.dgram.close ();
	}
};

var Authorizer = function (options) {
	this.communities = [];
	this.users = [];
	this.disableAuthorization = options.disableAuthorization;
	this.accessControlModelType = options.accessControlModelType || AccessControlModelType.None;

	if ( this.accessControlModelType == AccessControlModelType.None ) {
		this.accessControlModel = null;
	} else if ( this.accessControlModelType == AccessControlModelType.Simple ) {
		this.accessControlModel = new SimpleAccessControlModel ();
	}
};

Authorizer.prototype.addCommunity = function (community) {
	if ( this.getCommunity (community) ) {
		return;
	} else {
		this.communities.push (community);
		if ( this.accessControlModelType == AccessControlModelType.Simple ) {
			this.accessControlModel.setCommunityAccess (community, AccessLevel.ReadOnly);
		}
	}
};

Authorizer.prototype.getCommunity = function (community) {
	return this.communities.filter( localCommunity => localCommunity == community )[0] || null;
};

Authorizer.prototype.getCommunities = function () {
	return this.communities;
};

Authorizer.prototype.deleteCommunity = function (community) {
	var index = this.communities.indexOf(community);
	if ( index > -1 ) {
		this.communities.splice(index, 1);
	}
};

Authorizer.prototype.addUser = function (user) {
	if ( this.getUser (user.name) ) {
		this.deleteUser (user.name);
	}
	this.users.push (user);
	if ( this.accessControlModelType == AccessControlModelType.Simple ) {
		this.accessControlModel.setUserAccess (user.name, AccessLevel.ReadOnly);
	}
};

Authorizer.prototype.getUser = function (userName) {
	return this.users.filter( localUser => localUser.name == userName )[0] || null;
};

Authorizer.prototype.getUsers = function () {
	return this.users;
};

Authorizer.prototype.deleteUser = function (userName) {
	var index = this.users.findIndex(localUser => localUser.name == userName );
	if ( index > -1 ) {
		this.users.splice(index, 1);
	}
};

Authorizer.prototype.getAccessControlModelType = function () {
	return this.accessControlModelType;
};

Authorizer.prototype.getAccessControlModel = function () {
	return this.accessControlModel;
};

Authorizer.prototype.isAccessAllowed = function (securityModel, securityName, pduType) {
	if ( this.accessControlModel ) {
		return this.accessControlModel.isAccessAllowed (securityModel, securityName, pduType);
	} else {
		return true;
	}
};

var SimpleAccessControlModel = function () {
	this.communitiesAccess = [];
	this.usersAccess = [];
};

SimpleAccessControlModel.prototype.getCommunityAccess = function (community) {
	return this.communitiesAccess.find (entry => entry.community == community );
};

SimpleAccessControlModel.prototype.getCommunityAccessLevel = function (community) {
	var communityAccessEntry = this.getCommunityAccess (community);
	return communityAccessEntry ? communityAccessEntry.level : AccessLevel.None;
};

SimpleAccessControlModel.prototype.getCommunitiesAccess = function () {
	return this.communitiesAccess;
};

SimpleAccessControlModel.prototype.setCommunityAccess = function (community, accessLevel) {
	let accessEntry = this.getCommunityAccess (community);
	if ( accessEntry ) {
		accessEntry.level = accessLevel;
	} else {
		this.communitiesAccess.push ({
			community: community,
			level: accessLevel
		});
		this.communitiesAccess.sort ((a, b) => (a.community > b.community) ? 1 : -1);
	}
};

SimpleAccessControlModel.prototype.removeCommunityAccess = function (community) {
	this.communitiesAccess.splice ( this.communitiesAccess.findIndex (entry => entry.community == community), 1);
};

SimpleAccessControlModel.prototype.getUserAccess = function (userName) {
	return this.usersAccess.find (entry => entry.userName == userName );
};

SimpleAccessControlModel.prototype.getUserAccessLevel = function (user) {
	var userAccessEntry = this.getUserAccess (user);
	return userAccessEntry ? userAccessEntry.level : AccessLevel.None;
};

SimpleAccessControlModel.prototype.getUsersAccess = function () {
	return this.usersAccess;
};

SimpleAccessControlModel.prototype.setUserAccess = function (userName, accessLevel) {
	let accessEntry = this.getUserAccess (userName);
	if ( accessEntry ) {
		accessEntry.level = accessLevel;
	} else {
		this.usersAccess.push ({
			userName: userName,
			level: accessLevel
		});
		this.usersAccess.sort ((a, b) => (a.userName > b.userName) ? 1 : -1);
	}
};

SimpleAccessControlModel.prototype.removeUserAccess = function (userName) {
	this.usersAccess.splice ( this.usersAccess.findIndex (entry => entry.userName == userName), 1);
};

SimpleAccessControlModel.prototype.isAccessAllowed = function (securityModel, securityName, pduType) {
	var accessLevelConfigured;
	var accessLevelRequired;

	switch ( securityModel ) {
		case Version1:
		case Version2c:
			accessLevelConfigured = this.getCommunityAccessLevel (securityName);
			break;
		case Version3:
			accessLevelConfigured = this.getUserAccessLevel (securityName);
			break;
	}
	switch ( pduType ) {
		case PduType.SetRequest:
			accessLevelRequired = AccessLevel.ReadWrite;
			break;
		case PduType.GetRequest:
		case PduType.GetNextRequest:
		case PduType.GetBulkRequest:
			accessLevelRequired = AccessLevel.ReadOnly;
			break;
		default:
			accessLevelRequired = AccessLevel.None;
			break;
	}
	switch ( accessLevelRequired ) {
		case AccessLevel.ReadWrite:
			return accessLevelConfigured == AccessLevel.ReadWrite;
		case AccessLevel.ReadOnly:
			return accessLevelConfigured == AccessLevel.ReadWrite || accessLevelConfigured == AccessLevel.ReadOnly;
		case AccessLevel.None:
			return true;
		default:
			return false;
	}
};


/*****************************************************************************
 ** Receiver class definition
 **/

var Receiver = function (options, callback) {
	DEBUG = options.debug;
	this.listener = new Listener (options, this);
	this.authorizer = new Authorizer (options);
	this.engine = new Engine (options.engineID);

	this.engineBoots = 0;
	this.engineTime = 10;
	this.disableAuthorization = false;

	this.callback = callback;
	this.family = options.transport || 'udp4';
	this.port = options.port || 162;
	options.port = this.port;
	this.disableAuthorization = options.disableAuthorization || false;
	this.context = (options && options.context) ? options.context : "";
	this.listener = new Listener (options, this);
};

Receiver.prototype.getAuthorizer = function () {
	return this.authorizer;
};

Receiver.prototype.onMsg = function (buffer, rinfo) {
	var message = Listener.processIncoming (buffer, this.authorizer, this.callback);
	var reportMessage;

	if ( ! message ) {
		return;
	}

	// The only GetRequest PDUs supported are those used for SNMPv3 discovery
	if ( message.pdu.type == PduType.GetRequest ) {
		if ( message.version != Version3 ) {
			this.callback (new RequestInvalidError ("Only SNMPv3 discovery GetRequests are supported"));
			return;
		} else if ( message.hasAuthentication() ) {
			this.callback (new RequestInvalidError ("Only discovery (noAuthNoPriv) GetRequests are supported but this message has authentication"));
			return;
		} else if ( ! message.isReportable () ) {
			this.callback (new RequestInvalidError ("Only discovery GetRequests are supported and this message does not have the reportable flag set"));
			return;
		}
		reportMessage = message.createReportResponseMessage (this.engine, this.context);
		this.listener.send (reportMessage, rinfo);
		return;
	}

	// Inform/trap processing
	// debug (JSON.stringify (message.pdu, null, 2));
	if ( message.pdu.type == PduType.Trap || message.pdu.type == PduType.TrapV2 ) {
		this.callback (null, this.formatCallbackData (message.pdu, rinfo) );
	} else if ( message.pdu.type == PduType.InformRequest ) {
		message.pdu.type = PduType.GetResponse;
		message.buffer = null;
		message.setReportable (false);
		this.listener.send (message, rinfo);
		message.pdu.type = PduType.InformRequest;
		this.callback (null, this.formatCallbackData (message.pdu, rinfo) );
	} else {
		this.callback (new RequestInvalidError ("Unexpected PDU type " + message.pdu.type + " (" + PduType[message.pdu.type] + ")"));
	}
};

Receiver.prototype.formatCallbackData = function (pdu, rinfo) {
	if ( pdu.contextEngineID ) {
		pdu.contextEngineID = pdu.contextEngineID.toString('hex');
	}
	delete pdu.nonRepeaters;
	delete pdu.maxRepetitions;
	return {
		pdu: pdu,
		rinfo: rinfo 
	};
};

Receiver.prototype.close  = function() {
	this.listener.close ();
};

Receiver.create = function (options, callback) {
	var receiver = new Receiver (options, callback);
	receiver.listener.startListening ();
	return receiver;
};

var ModuleStore = function () {
	this.parser = mibparser ();
};

ModuleStore.prototype.getSyntaxTypes = function () {
	var syntaxTypes = {};
	Object.assign (syntaxTypes, ObjectType);
	var entryArray;

	for ( var mibModule of Object.values (this.parser.Modules) ) {
		entryArray = Object.values (mibModule);
		for ( var mibEntry of entryArray ) {
			if ( mibEntry.MACRO == "TEXTUAL-CONVENTION" ) {
				if ( mibEntry.SYNTAX && ! syntaxTypes[mibEntry.ObjectName] ) {
					if ( typeof mibEntry.SYNTAX == "object" ) {
						syntaxTypes[mibEntry.ObjectName] = syntaxTypes.Integer;
					} else {
						syntaxTypes[mibEntry.ObjectName] = syntaxTypes[mibEntry.SYNTAX];
					}
				}
			}
		}
	}
	return syntaxTypes;
};

ModuleStore.prototype.loadFromFile = function (fileName) {
	this.parser.Import (fileName);
	this.parser.Serialize ();
};

ModuleStore.prototype.getModule = function (moduleName) {
	return this.parser.Modules[moduleName];
};

ModuleStore.prototype.getModules = function (includeBase) {
	var modules = {};
	for ( var moduleName of Object.keys(this.parser.Modules) ) {
		if ( includeBase || ModuleStore.BASE_MODULES.indexOf (moduleName) == -1 ) {
			modules[moduleName] = this.parser.Modules[moduleName];
		}
	}
	return modules;
};

ModuleStore.prototype.getModuleNames = function (includeBase) {
	var modules = [];
	for ( var moduleName of Object.keys(this.parser.Modules) ) {
		if ( includeBase || ModuleStore.BASE_MODULES.indexOf (moduleName) == -1 ) {
			modules.push (moduleName);
		}
	}
	return modules;
};

ModuleStore.prototype.getProvidersForModule = function (moduleName) {
	var mibModule = this.parser.Modules[moduleName];
	var scalars = [];
	var tables = [];
	var mibEntry;
	var syntaxTypes;
	var entryArray;
	var currentTableProvider;
	var parentOid;
	var integerEnumeration;

	if ( ! mibModule ) {
		throw new ReferenceError ("MIB module " + moduleName + " not loaded");
	}
	syntaxTypes = this.getSyntaxTypes ();
	entryArray = Object.values (mibModule);
	for ( var i = 0; i < entryArray.length ; i++ ) {
		mibEntry = entryArray[i];
		var syntax = mibEntry.SYNTAX;
		var access = mibEntry["ACCESS"];
<<<<<<< HEAD
		var maxAccess = (typeof mibEntry["MAX-ACCESS"] != "undefined" ? mibEntry["MAX-ACCESS"] : (access ? AccessToMaxAccess[access] : 0));
=======
		var maxAccess = (typeof mibEntry["MAX-ACCESS"] != "undefined" ? mibEntry["MAX-ACCESS"] : (access ? AccessToMaxAccess[access] : "not-accessible"));
>>>>>>> fe1d98f1

		if ( syntax ) {
			// detect INTEGER enumerations
			if ( typeof syntax == "object" ) {
				integerEnumeration = syntax.INTEGER;
				syntax = "INTEGER";
			} else {
				integerEnumeration = null;
			}
			if ( syntax.startsWith ("SEQUENCE OF") ) {
				// start of table
				currentTableProvider = {
					tableName: mibEntry.ObjectName,
					type: MibProviderType.Table,
					//oid: mibEntry.OID,
					tableColumns: [],
					tableIndex: [1]	 // default - assume first column is index
				};
				currentTableProvider.maxAccess = MaxAccess[maxAccess];

				// read table to completion
				while ( currentTableProvider || i >= entryArray.length ) {
					i++;
					mibEntry = entryArray[i];
					if ( ! mibEntry ) {
						tables.push (currentTableProvider);
						currentTableProvider = null;
						i--;
						break;
					}
					syntax = mibEntry.SYNTAX;
					access = mibEntry["ACCESS"];
<<<<<<< HEAD
					maxAccess = (typeof mibEntry["MAX-ACCESS"] != "undefined" ? mibEntry["MAX-ACCESS"] : (access ? AccessToMaxAccess[access] : 0));
=======
					maxAccess = (typeof mibEntry["MAX-ACCESS"] != "undefined" ? mibEntry["MAX-ACCESS"] : (access ? AccessToMaxAccess[access] : "not-accessible"));
>>>>>>> fe1d98f1

					// detect INTEGER enumerations
					if ( typeof syntax == "object" ) {
						integerEnumeration = syntax.INTEGER;
						syntax = "INTEGER";
					} else {
						integerEnumeration = null;
					}

					if ( mibEntry.MACRO == "SEQUENCE" ) {
						// table entry sequence - ignore
					} else  if ( ! mibEntry["OBJECT IDENTIFIER"] ) {
						// unexpected
					} else {
						parentOid = mibEntry["OBJECT IDENTIFIER"].split (" ")[0];
						if ( parentOid == currentTableProvider.tableName ) {
							// table entry
							currentTableProvider.name = mibEntry.ObjectName;
							currentTableProvider.oid = mibEntry.OID;
							if ( mibEntry.INDEX ) {
								currentTableProvider.tableIndex = [];
								for ( var indexEntry of mibEntry.INDEX ) {
									indexEntry = indexEntry.trim ();
									if ( indexEntry.includes(" ") ) {
										if ( indexEntry.split(" ")[0] == "IMPLIED" ) {
											currentTableProvider.tableIndex.push ({
												columnName: indexEntry.split(" ")[1],
												implied: true
											});
										} else {
											// unknown condition - guess that last token is name
											currentTableProvider.tableIndex.push ({
												columnName: indexEntry.split(" ").slice(-1)[0],
											});
										}
									} else {
										currentTableProvider.tableIndex.push ({
											columnName: indexEntry
										});
									}
								}
							}
							if ( mibEntry.AUGMENTS ) {
								currentTableProvider.tableAugments = mibEntry.AUGMENTS[0].trim();
								currentTableProvider.tableIndex = null;
							}
						} else if ( parentOid == currentTableProvider.name ) {
							// table column
							var columnDefinition = {
								number: parseInt (mibEntry["OBJECT IDENTIFIER"].split (" ")[1]),
								name: mibEntry.ObjectName,
								type: syntaxTypes[syntax],
								maxAccess: MaxAccess[maxAccess]
							};
							if ( integerEnumeration ) {
								columnDefinition.constraints = {
									enumeration: integerEnumeration
								};
							}
							// If this column has syntax RowStatus and
							// the MIB module imports RowStatus from
							// SNMPv2-TC, mark this column as the
							// rowStatus column so we can act on it.
							// (See lib/mibs/SNMPv2-TC.mib#L186.)
							if ( syntax == "RowStatus" &&
									"IMPORTS" in mibModule &&
									Array.isArray(mibModule.IMPORTS["SNMPv2-TC"]) && 
									mibModule.IMPORTS["SNMPv2-TC"].includes("RowStatus") ) {

								// Mark this column as being rowStatus
								columnDefinition.rowStatus = true;

								// Also keep track of the rowStatus
								// column on a provider basis. (Note
								// that this will not work correctly
								// if there are multiple columns in a
								// single table with syntax RowStatus.
								// Only the last one will be honored.)
								currentTableProvider.rowStatusColumn = columnDefinition.number;
							}
							currentTableProvider.tableColumns.push (columnDefinition);
						} else {
							// table finished
							tables.push (currentTableProvider);
							// console.log ("Table: " + currentTableProvider.name);
							currentTableProvider = null;
							i--;
						}
					}
				}
			} else if ( mibEntry.MACRO == "OBJECT-TYPE" ) {
				// OBJECT-TYPE entries not in a table are scalars
				var scalarDefinition = {
					name: mibEntry.ObjectName,
					type: MibProviderType.Scalar,
					oid: mibEntry.OID,
					scalarType: syntaxTypes[syntax],
					maxAccess: MaxAccess[maxAccess]
				};

				if ( integerEnumeration ) {
					scalarDefinition.constraints = {
						enumeration: integerEnumeration
					};
				}
				scalars.push (scalarDefinition);
				// console.log ("Scalar: " + mibEntry.ObjectName);
			}
		}
	}
	return scalars.concat (tables);
};

ModuleStore.prototype.loadBaseModules = function () {
	for ( var mibModule of ModuleStore.BASE_MODULES ) {
		this.parser.Import("mibs/" + mibModule + ".mib");
	}
	this.parser.Serialize ();
};

ModuleStore.create = function () {
	var store = new ModuleStore ();
	store.loadBaseModules ();
	return store;
};

ModuleStore.BASE_MODULES = [
	"RFC1155-SMI",
	"RFC1158-MIB",
	"RFC-1212",
	"RFC1213-MIB",
	"SNMPv2-SMI",
	"SNMPv2-CONF",
	"SNMPv2-TC",
	"SNMPv2-MIB"
];

var MibNode = function(address, parent) {
	this.address = address;
	this.oid = this.address.join('.');
	this.parent = parent;
	this.children = {};
};

MibNode.prototype.child = function (index) {
	return this.children[index];
};

MibNode.prototype.listChildren = function (lowest) {
	var sorted = [];

	lowest = lowest || 0;

	this.children.forEach (function (c, i) {
		if (i >= lowest)
			sorted.push (i);
	});

	sorted.sort (function (a, b) {
		return (a - b);
	});

	return sorted;
};

MibNode.prototype.findChildImmediatelyBefore = function (index) {
	var sortedChildrenKeys = Object.keys(this.children).sort(function (a, b) {
		return (a - b);
	});

	if ( sortedChildrenKeys.length === 0 ) {
		return null;
	}

	for ( var i = 0; i < sortedChildrenKeys.length; i++ ) {
		if ( index < sortedChildrenKeys[i] ) {
			if ( i === 0 ) {
				return null;
			} else {
				return this.children[sortedChildrenKeys[i - 1]];
			}
		}
	}
	return this.children[sortedChildrenKeys[sortedChildrenKeys.length]];
};

MibNode.prototype.isDescendant = function (address) {
	return MibNode.oidIsDescended(this.address, address);
};

MibNode.prototype.isAncestor = function (address) {
	return MibNode.oidIsDescended (address, this.address);
};

MibNode.prototype.getAncestorProvider = function () {
	if ( this.provider ) {
		return this;
	} else if ( ! this.parent ) {
		return null;
	} else {
		return this.parent.getAncestorProvider ();
	}
};

MibNode.prototype.getTableColumnFromInstanceNode = function () {
	if ( this.parent && this.parent.provider ) {
		return this.address[this.address.length - 1];
	} else if ( ! this.parent ) {
		return null;
	} else {
		return this.parent.getTableColumnFromInstanceNode ();
	}
};

MibNode.prototype.getConstraintsFromProvider = function () {
	var providerNode = this.getAncestorProvider ();
	if ( ! providerNode ) {
		return null;
	}
	var provider = providerNode.provider;
	if ( provider.type == MibProviderType.Scalar ) {
		return provider.constraints;
	} else if ( provider.type == MibProviderType.Table ) {
		var columnNumber = this.getTableColumnFromInstanceNode ();
		if ( ! columnNumber ) {
			return null;
		}
		var columnDefinition = provider.tableColumns.filter (column => column.number == columnNumber)[0];
		return columnDefinition ? columnDefinition.constraints : null;
	} else {
		return null;
	}
};

MibNode.prototype.setValue = function (newValue) {
	var constraints = this.getConstraintsFromProvider ();
	if ( ! constraints ) {
		this.value = newValue;
		return true;
	}
	if ( constraints.enumeration ) {
		if ( ! constraints.enumeration[newValue] ) {
			return false;
		}
	}
	this.value = newValue;
	return true;
};

MibNode.prototype.getInstanceNodeForTableRow = function () {
	var childCount = Object.keys (this.children).length;
	if ( childCount == 0 ) {
		if ( this.value != null ) {
			return this;
		} else {
			return null;
		}
	} else if ( childCount == 1 ) {
		return this.children[0].getInstanceNodeForTableRow();
	} else if ( childCount > 1 ) {
		return null;
	}
};

MibNode.prototype.getInstanceNodeForTableRowIndex = function (index) {
	var childCount = Object.keys (this.children).length;
	var remainingIndex;

	if ( childCount == 0 ) {
		if ( this.value != null ) {
			return this;
		} else {
			// not found
			return null;
		}
	} else {
		if ( index.length == 0 ) {
			return this.getInstanceNodeForTableRow();
		} else {
			var nextChildIndexPart = index[0];
			if ( nextChildIndexPart == null ) {
				return null;
			}
			remainingIndex = index.slice(1);
			return this.children[nextChildIndexPart].getInstanceNodeForTableRowIndex(remainingIndex);
		}
	}
};

MibNode.prototype.getInstanceNodesForColumn = function () {
	var columnNode = this;
	var instanceNode = this;
	var instanceNodes = [];

	while (instanceNode && ( instanceNode == columnNode || columnNode.isAncestor (instanceNode.address) ) ) {
		instanceNode = instanceNode.getNextInstanceNode ();
		if ( instanceNode && columnNode.isAncestor (instanceNode.address) ) {
			instanceNodes.push (instanceNode);
		}
	}
	return instanceNodes;
};

MibNode.prototype.getNextInstanceNode = function () {
	var siblingIndex;
	var childrenAddresses;

	var node = this;
	if ( this.value != null ) {
		// Need upwards traversal first
		node = this;
		while ( node ) {
			siblingIndex = node.address.slice(-1)[0];
			node = node.parent;
			if ( ! node ) {
				// end of MIB
				return null;
			} else {
				childrenAddresses = Object.keys (node.children).sort ( (a, b) => a - b);
				var siblingPosition = childrenAddresses.indexOf(siblingIndex.toString());
				if ( siblingPosition + 1 < childrenAddresses.length ) {
					node = node.children[childrenAddresses[siblingPosition + 1]];
					break;
				}
			}
		}
	}
	// Descent
	while ( node ) {
		if ( node.value != null ) {
			return node;
		}
		childrenAddresses = Object.keys (node.children).sort ( (a, b) => a - b);
		node = node.children[childrenAddresses[0]];
		if ( ! node ) {
			// unexpected 
			return null;
		}
	}
};

MibNode.prototype.delete = function () {
	if ( Object.keys (this.children) > 0 ) {
		throw new Error ("Cannot delete non-leaf MIB node");
	}
	var addressLastPart = this.address.slice(-1)[0];
	delete this.parent.children[addressLastPart];
	this.parent = null;
};

MibNode.prototype.pruneUpwards = function () {
	if ( ! this.parent ) {
		return;
	}
	if ( Object.keys (this.children).length == 0 ) {
		var lastAddressPart = this.address.splice(-1)[0].toString();
		delete this.parent.children[lastAddressPart];
		this.parent.pruneUpwards();
		this.parent = null;
	}
};

MibNode.prototype.dump = function (options) {
	var valueString;
	if ( ( ! options.leavesOnly || options.showProviders ) && this.provider ) {
		console.log (this.oid + " [" + MibProviderType[this.provider.type] + ": " + this.provider.name + "]");
	} else if ( ( ! options.leavesOnly ) || Object.keys (this.children).length == 0 ) {
		if ( this.value != null ) {
			valueString = " = ";
			valueString += options.showTypes ? ObjectType[this.valueType] + ": " : "";
			valueString += options.showValues ? this.value : "";
		} else {
			valueString = "";
		}
		console.log (this.oid + valueString);
	}
	for ( var node of Object.keys (this.children).sort ((a, b) => a - b)) {
		this.children[node].dump (options);
	}
};

MibNode.oidIsDescended = function (oid, ancestor) {
	var ancestorAddress = Mib.convertOidToAddress(ancestor);
	var address = Mib.convertOidToAddress(oid);
	var isAncestor = true;

	if (address.length <= ancestorAddress.length) {
		return false;
	}

	ancestorAddress.forEach (function (o, i) {
		if (address[i] !== ancestorAddress[i]) {
			isAncestor = false;
		}
	});

	return isAncestor;
};

var Mib = function () {
	this.root = new MibNode ([], null);
	this.providers = {};
	this.providerNodes = {};
};

util.inherits (Mib, events.EventEmitter);

Mib.prototype.addNodesForOid = function (oidString) {
	var address = Mib.convertOidToAddress (oidString);
	return this.addNodesForAddress (address);
};

Mib.prototype.addNodesForAddress = function (address) {
	var node;
	var i;

	node = this.root;

	for (i = 0; i < address.length; i++) {
		if ( ! node.children.hasOwnProperty (address[i]) ) {
			node.children[address[i]] = new MibNode (address.slice(0, i + 1), node);
		}
		node = node.children[address[i]];
	}

	return node;
};

Mib.prototype.lookup = function (oid) {
	var address;

	address = Mib.convertOidToAddress (oid);
	return this.lookupAddress(address);
};

Mib.prototype.lookupAddress = function (address) {
	var i;
	var node;

	node = this.root;
	for (i = 0; i < address.length; i++) {
		if ( ! node.children.hasOwnProperty (address[i])) {
			return null;
		}
		node = node.children[address[i]];
	}

	return node;
};

Mib.prototype.getTreeNode = function (oid) {
	var address = Mib.convertOidToAddress (oid);
	var node;

	node = this.lookupAddress (address);
	// OID already on tree
	if ( node ) {
		return node;
	}

	while ( address.length > 0 ) {
		var last = address.pop ();
		var parent = this.lookupAddress (address);
		if ( parent ) {
			return (parent.findChildImmediatelyBefore (last) || parent);
		}
	}
	return this.root;

};

Mib.prototype.getProviderNodeForInstance = function (instanceNode) {
	if ( instanceNode.provider ) {
		// throw new ReferenceError ("Instance node has provider which should never happen");
		return null;
	}
	return instanceNode.getAncestorProvider ();
};

Mib.prototype.addProviderToNode = function (provider) {
	var node = this.addNodesForOid (provider.oid);

	node.provider = provider;
	if ( provider.type == MibProviderType.Table ) {
		if ( ! provider.tableIndex ) {
			provider.tableIndex = [1];
		}
	}
	this.providerNodes[provider.name] = node;
	return node;
};

Mib.prototype.getColumnFromProvider = function (provider, indexEntry) {
	var column = null;
	if ( indexEntry.columnName ) {
		column = provider.tableColumns.filter (column => column.name == indexEntry.columnName )[0];
	} else if ( indexEntry.columnNumber !== undefined && indexEntry.columnNumber !== null  ) {
		column = provider.tableColumns.filter (column => column.number == indexEntry.columnNumber )[0];
	}
	return column;
};

Mib.prototype.populateIndexEntryFromColumn = function (localProvider, indexEntry, i) {
	var column = null;
	var tableProviders;
	if ( ! indexEntry.columnName && ! indexEntry.columnNumber ) {
		throw new Error ("Index entry " + i + ": does not have either a columnName or columnNumber");
	}
	if ( indexEntry.foreign ) {
		// Explicit foreign table is first to search
		column = this.getColumnFromProvider (this.providers[indexEntry.foreign], indexEntry);
	} else {
		// If foreign table isn't given, search the local table next
		column = this.getColumnFromProvider (localProvider, indexEntry);
		if ( ! column ) {
			// as a last resort, try to find the column in a foreign table
			tableProviders = Object.values(this.providers).
					filter ( prov => prov.type == MibProviderType.Table );
			for ( var provider of tableProviders ) {
				column = this.getColumnFromProvider (provider, indexEntry);
				if ( column ) {
					indexEntry.foreign = provider.name;
					break;
				}
			}
		}
	}
	if ( ! column ) {
		throw new Error ("Could not find column for index entry with column " + indexEntry.columnName);
	}
	if ( indexEntry.columnName && indexEntry.columnName != column.name ) {
		throw new Error ("Index entry " + i + ": Calculated column name " + column.name +
				"does not match supplied column name " + indexEntry.columnName);
	}
	if ( indexEntry.columnNumber && indexEntry.columnNumber != column.number ) {
		throw new Error ("Index entry " + i + ": Calculated column number " + column.number +
				" does not match supplied column number " + indexEntry.columnNumber);
	}
	if ( ! indexEntry.columnName ) {
		indexEntry.columnName = column.name;
	}
	if ( ! indexEntry.columnNumber ) {
		indexEntry.columnNumber = column.number;
	}
	indexEntry.type = column.type;

};

Mib.prototype.registerProvider = function (provider) {
	this.providers[provider.name] = provider;
	if ( provider.type == MibProviderType.Table ) {
		if ( provider.tableAugments ) {
			if ( provider.tableAugments == provider.name ) {
				throw new Error ("Table " + provider.name + " cannot augment itself");
			}
			var augmentProvider = this.providers[provider.tableAugments];
			if ( ! augmentProvider ) {
				throw new Error ("Cannot find base table " + provider.tableAugments + " to augment");
			}
			provider.tableIndex = JSON.parse(JSON.stringify(augmentProvider.tableIndex));
			provider.tableIndex.map (index => index.foreign = augmentProvider.name);
		} else {
			if ( ! provider.tableIndex ) {
				provider.tableIndex = [1]; // default to first column index
			}
			for ( var i = 0 ; i < provider.tableIndex.length ; i++ ) {
				var indexEntry = provider.tableIndex[i];
				if ( typeof indexEntry == 'number' ) {
					provider.tableIndex[i] = {
						columnNumber: indexEntry
					};
				} else if ( typeof indexEntry == 'string' ) {
					provider.tableIndex[i] = {
						columnName: indexEntry
					};
				}
				indexEntry = provider.tableIndex[i];
				this.populateIndexEntryFromColumn (provider, indexEntry, i);
			}
		}
	}
};

Mib.prototype.registerProviders = function (providers) {
	for ( var provider of providers ) {
		this.registerProvider (provider);
	}
};

Mib.prototype.unregisterProvider = function (name) {
	var providerNode = this.providerNodes[name];
	if ( providerNode ) {
		var providerNodeParent = providerNode.parent;
		providerNode.delete();
		providerNodeParent.pruneUpwards();
		delete this.providerNodes[name];
	}
	delete this.providers[name];
};

Mib.prototype.getProvider = function (name) {
	return this.providers[name];
};

Mib.prototype.getProviders = function () {
	return this.providers;
};

Mib.prototype.dumpProviders = function () {
	var extraInfo;
	for ( var provider of Object.values(this.providers) ) {
		extraInfo = provider.type == MibProviderType.Scalar ? ObjectType[provider.scalarType] : "Columns = " + provider.tableColumns.length;
		console.log(MibProviderType[provider.type] + ": " + provider.name + " (" + provider.oid + "): " + extraInfo);
	}
};

Mib.prototype.getScalarValue = function (scalarName) {
	var providerNode = this.providerNodes[scalarName];
	if ( ! providerNode || ! providerNode.provider || providerNode.provider.type != MibProviderType.Scalar ) {
		throw new ReferenceError ("Failed to get node for registered MIB provider " + scalarName);
	}
	var instanceAddress = providerNode.address.concat ([0]);
	if ( ! this.lookup (instanceAddress) ) {
		throw new Error ("Failed created instance node for registered MIB provider " + scalarName);
	}
	var instanceNode = this.lookup (instanceAddress);
	return instanceNode.value;
};

Mib.prototype.setScalarValue = function (scalarName, newValue) {
	var providerNode;
	var instanceNode;
	var provider;

	if ( ! this.providers[scalarName] ) {
		throw new ReferenceError ("Provider " + scalarName + " not registered with this MIB");
	}

	providerNode = this.providerNodes[scalarName];
	if ( ! providerNode ) {
		providerNode = this.addProviderToNode (this.providers[scalarName]);
	}
	provider = providerNode.provider;
	if ( ! providerNode || ! provider || provider.type != MibProviderType.Scalar ) {
		throw new ReferenceError ("Could not find MIB node for registered provider " + scalarName);
	}
	var instanceAddress = providerNode.address.concat ([0]);
	instanceNode = this.lookup (instanceAddress);
	if ( ! instanceNode ) {
		this.addNodesForAddress (instanceAddress);
		instanceNode = this.lookup (instanceAddress);
		instanceNode.valueType = provider.scalarType;
	}
	instanceNode.value = newValue;
	// return instanceNode.setValue (newValue);
};

Mib.prototype.getProviderNodeForTable = function (table) {
	var providerNode;
	var provider;

	providerNode = this.providerNodes[table];
	if ( ! providerNode ) {
		throw new ReferenceError ("No MIB provider registered for " + table);
	}
	provider = providerNode.provider;
	if ( ! providerNode ) {
		throw new ReferenceError ("No MIB provider definition for registered provider " + table);
	}
	if ( provider.type != MibProviderType.Table ) {
		throw new TypeError ("Registered MIB provider " + table +
			" is not of the correct type (is type " + MibProviderType[provider.type] + ")");
	}
	return providerNode;
};

Mib.prototype.getOidAddressFromValue = function (value, indexPart) {
	var oidComponents;
	switch ( indexPart.type ) {
		case ObjectType.OID:
			oidComponents = value.split (".");
			break;
		case ObjectType.OctetString:
			oidComponents = [...value].map (c => c.charCodeAt());
			break;
		case ObjectType.IpAddress:
			return value.split (".");
		default:
			return [value];
	}
	if ( ! indexPart.implied && ! indexPart.length ) {
		oidComponents.unshift (oidComponents.length);
	}
	return oidComponents;
};

Mib.prototype.getValueFromOidAddress = function (oid, indexPart) {

};

Mib.prototype.getTableRowInstanceFromRow = function (provider, row) {
	var rowIndex = [];
	var foreignColumnParts;
	var localColumnParts;
	var localColumnPosition;
	var oidArrayForValue;

	// foreign columns are first in row
	foreignColumnParts = provider.tableIndex.filter ( indexPart => indexPart.foreign );
	for ( var i = 0; i < foreignColumnParts.length ; i++ ) {
		//rowIndex.push (row[i]);
		oidArrayForValue = this.getOidAddressFromValue (row[i], foreignColumnParts[i]);
		rowIndex = rowIndex.concat (oidArrayForValue);
	}
	// then local columns
	localColumnParts = provider.tableIndex.filter ( indexPart => ! indexPart.foreign );
	for ( var localColumnPart of localColumnParts ) {
		localColumnPosition = provider.tableColumns.findIndex (column => column.number == localColumnPart.columnNumber);
		oidArrayForValue = this.getOidAddressFromValue (row[foreignColumnParts.length + localColumnPosition], localColumnPart);
		rowIndex = rowIndex.concat (oidArrayForValue);
	}
	return rowIndex;
};

Mib.prototype.getRowIndexFromOid = function (oid, index) {
	var addressRemaining = oid.split (".");
	var length = 0;
	var values = [];
	var value;
	for ( var indexPart of index ) {
		switch ( indexPart.type ) {
			case ObjectType.OID:
				if ( indexPart.implied ) {
					length = addressRemaining.length;
				} else {
					length = addressRemaining.shift ();
				}
				value = addressRemaining.splice (0, length);
				values.push (value.join ("."));
				break;
			case ObjectType.IpAddress:
				length = 4;
				value = addressRemaining.splice (0, length);
				values.push (value.join ("."));
				break;
			case ObjectType.OctetString:
				if ( indexPart.implied ) {
					length = addressRemaining.length;
				} else {
					length = addressRemaining.shift ();
				}
				value = addressRemaining.splice (0, length);
				value = value.map (c => String.fromCharCode(c)).join ("");
				values.push (value);
				break;
			default:
				values.push (parseInt (addressRemaining.shift ()) );
		}
	}
	return values;
};

Mib.prototype.getTableRowInstanceFromRowIndex = function (provider, rowIndex) {
	var rowIndexOid = [];
	var indexPart;
	var keyPart;
	for ( var i = 0; i < provider.tableIndex.length ; i++ ) {
		indexPart = provider.tableIndex[i];
		keyPart = rowIndex[i];
		rowIndexOid = rowIndexOid.concat (this.getOidAddressFromValue (keyPart, indexPart));
	}
	return rowIndexOid;
};

Mib.prototype.addTableRow = function (table, row) {
	var providerNode;
	var provider;
	var instance = [];
	var instanceAddress;
	var instanceNode;
	var rowValueOffset;

	if ( this.providers[table] && ! this.providerNodes[table] ) {
		this.addProviderToNode (this.providers[table]);
	}
	providerNode = this.getProviderNodeForTable (table);
	provider = providerNode.provider;
	rowValueOffset = provider.tableIndex.filter ( indexPart => indexPart.foreign ).length;
	instance = this.getTableRowInstanceFromRow (provider, row);
	for ( var i = 0; i < provider.tableColumns.length ; i++ ) {
		var column = provider.tableColumns[i];
		instanceAddress = providerNode.address.concat (column.number).concat (instance);
		this.addNodesForAddress (instanceAddress);
		instanceNode = this.lookup (instanceAddress);
		instanceNode.valueType = column.type;
		instanceNode.value = row[rowValueOffset + i];
	}
};

Mib.prototype.getTableColumnDefinitions = function (table) {
	var providerNode;
	var provider;

	providerNode = this.getProviderNodeForTable (table);
	provider = providerNode.provider;
	return provider.tableColumns;
};

Mib.prototype.getTableColumnCells = function (table, columnNumber, includeInstances) {
	var provider = this.providers[table];
	var providerIndex = provider.tableIndex;
	var providerNode = this.getProviderNodeForTable (table);
	var columnNode = providerNode.children[columnNumber];
	var instanceNodes = columnNode.getInstanceNodesForColumn ();
	var instanceOid;
	var indexValues = [];
	var columnValues = [];

	for ( var instanceNode of instanceNodes ) {
		instanceOid = Mib.getSubOidFromBaseOid (instanceNode.oid, columnNode.oid);
		indexValues.push (this.getRowIndexFromOid (instanceOid, providerIndex));
		columnValues.push (instanceNode.value);
	}
	if ( includeInstances ) {
		return [ indexValues, columnValues ];
	} else {
		return columnValues;
	}
};

Mib.prototype.getTableRowCells = function (table, rowIndex) {
	var provider;
	var providerNode;
	var columnNode;
	var instanceAddress;
	var instanceNode;
	var row = [];

	provider = this.providers[table];
	providerNode = this.getProviderNodeForTable (table);
	instanceAddress = this.getTableRowInstanceFromRowIndex (provider, rowIndex);
	for ( var columnNumber of Object.keys (providerNode.children) ) {
		columnNode = providerNode.children[columnNumber];
		instanceNode = columnNode.getInstanceNodeForTableRowIndex (instanceAddress);
		row.push (instanceNode.value);
	}
	return row;
};

Mib.prototype.getTableCells = function (table, byRows, includeInstances) {
	var providerNode;
	var column;
	var data = [];

	providerNode = this.getProviderNodeForTable (table);
	for ( var columnNumber of Object.keys (providerNode.children) ) {
		column = this.getTableColumnCells (table, columnNumber, includeInstances);
		if ( includeInstances ) {
			data.push (...column);
			includeInstances = false;
		} else {
			data.push (column);
		}
	}

	if ( byRows ) {
		return Object.keys (data[0]).map (function (c) {
			return data.map (function (r) { return r[c]; });
		});
	} else {
		return data;
	}
	
};

Mib.prototype.getTableSingleCell = function (table, columnNumber, rowIndex) {
	var provider;
	var providerNode;
	var instanceAddress;
	var columnNode;
	var instanceNode;

	provider = this.providers[table];
	providerNode = this.getProviderNodeForTable (table);
	instanceAddress = this.getTableRowInstanceFromRowIndex (provider, rowIndex);
	columnNode = providerNode.children[columnNumber];
	instanceNode = columnNode.getInstanceNodeForTableRowIndex (instanceAddress);
	return instanceNode.value;
};

Mib.prototype.setTableSingleCell = function (table, columnNumber, rowIndex, value) {
	var provider;
	var providerNode;
	var columnNode;
	var instanceNode;
	var instanceAddress;

	provider = this.providers[table];
	providerNode = this.getProviderNodeForTable (table);
	instanceAddress = this.getTableRowInstanceFromRowIndex (provider, rowIndex);
	columnNode = providerNode.children[columnNumber];
	instanceNode = columnNode.getInstanceNodeForTableRowIndex (instanceAddress);
	instanceNode.value = value;
	// return instanceNode.setValue (value);
};

Mib.prototype.deleteTableRow = function (table, rowIndex) {
	var provider;
	var providerNode;
	var instanceAddress;
	var columnNode;
	var instanceNode;
	var instanceParentNode;

	provider = this.providers[table];
	providerNode = this.getProviderNodeForTable (table);
	instanceAddress = this.getTableRowInstanceFromRowIndex (provider, rowIndex);
	for ( var columnNumber of Object.keys (providerNode.children) ) {
		columnNode = providerNode.children[columnNumber];
		instanceNode = columnNode.getInstanceNodeForTableRowIndex (instanceAddress);
		if ( instanceNode ) {
			instanceParentNode = instanceNode.parent;
			instanceNode.delete();
			instanceParentNode.pruneUpwards();
		} else {
			throw new ReferenceError ("Cannot find row for index " + rowIndex + " at registered provider " + table);
		}
	}
	return true;
};

Mib.prototype.dump = function (options) {
	if ( ! options ) {
		options = {};
	}
	var completedOptions = {
		leavesOnly: options.leavesOnly || true,
		showProviders: options.leavesOnly || true,
		showValues: options.leavesOnly || true,
		showTypes: options.leavesOnly || true
	};
	this.root.dump (completedOptions);
};

Mib.convertOidToAddress = function (oid) {
	var address;
	var oidArray;
	var i;

	if (typeof (oid) === 'object' && util.isArray(oid)) {
		address = oid;
	} else if (typeof (oid) === 'string') {
		address = oid.split('.');
	} else {
		throw new TypeError('oid (string or array) is required');
	}

	if (address.length < 1)
		throw new RangeError('object identifier is too short');

	oidArray = [];
	for (i = 0; i < address.length; i++) {
		var n;

		if (address[i] === '')
			continue;

		if (address[i] === true || address[i] === false) {
			throw new TypeError('object identifier component ' +
				address[i] + ' is malformed');
		}

		n = Number(address[i]);

		if (isNaN(n)) {
			throw new TypeError('object identifier component ' +
				address[i] + ' is malformed');
		}
		if (n % 1 !== 0) {
			throw new TypeError('object identifier component ' +
				address[i] + ' is not an integer');
		}
		if (i === 0 && n > 2) {
			throw new RangeError('object identifier does not ' +
				'begin with 0, 1, or 2');
		}
		if (i === 1 && n > 39) {
			throw new RangeError('object identifier second ' +
				'component ' + n + ' exceeds encoding limit of 39');
		}
		if (n < 0) {
			throw new RangeError('object identifier component ' +
				address[i] + ' is negative');
		}
		if (n > MAX_INT32) {
			throw new RangeError('object identifier component ' +
				address[i] + ' is too large');
		}
		oidArray.push(n);
	}

	return oidArray;

};

Mib.getSubOidFromBaseOid = function (oid, base) {
	return oid.substring (base.length + 1);
};

Mib.create = function () {
	return new Mib (); 
};

var MibRequest = function (requestDefinition) {
	this.operation = requestDefinition.operation;
	this.address = Mib.convertOidToAddress (requestDefinition.oid);
	this.oid = this.address.join ('.');
	this.providerNode = requestDefinition.providerNode;
	this.instanceNode = requestDefinition.instanceNode;
};

MibRequest.prototype.isScalar = function () {
	return this.providerNode && this.providerNode.provider &&
		this.providerNode.provider.type == MibProviderType.Scalar;
};

MibRequest.prototype.isTabular = function () {
	return this.providerNode && this.providerNode.provider &&
		this.providerNode.provider.type == MibProviderType.Table;
};

var Agent = function (options, callback, mib) {
	DEBUG = options.debug;
	this.listener = new Listener (options, this);
	this.engine = new Engine (options.engineID);
	this.authorizer = new Authorizer (options);
	this.callback = callback || function () {};
	this.mib = mib || new Mib ();
	this.context = "";
	this.forwarder = new Forwarder (this.listener, this.callback);
};

Agent.prototype.getMib = function () {
	return this.mib;
};

Agent.prototype.setMib = function (mib) {
	this.mib = mib;
};

Agent.prototype.getAuthorizer = function () {
	return this.authorizer;
};

Agent.prototype.registerProvider = function (provider) {
	this.mib.registerProvider (provider);
};

Agent.prototype.registerProviders = function (providers) {
	this.mib.registerProviders (providers);
};

Agent.prototype.unregisterProvider = function (name) {
	this.mib.unregisterProvider (name);
};

Agent.prototype.getProvider = function (name) {
	return this.mib.getProvider (name);
};

Agent.prototype.getProviders = function () {
	return this.mib.getProviders ();
};

Agent.prototype.onMsg = function (buffer, rinfo) {
	var message = Listener.processIncoming (buffer, this.authorizer, this.callback);
	var securityName;
	var reportMessage;

	if ( ! message ) {
		return;
	}

	// SNMPv3 discovery
	if ( message.version == Version3 && message.pdu.type == PduType.GetRequest &&
			! message.hasAuthoritativeEngineID() && message.isReportable () ) {
		reportMessage = message.createReportResponseMessage (this.engine, this.context);
		this.listener.send (reportMessage, rinfo);
		return;
	}

	// Access control check
	securityName = message.version == Version3 ? message.user.name : message.community;
	if ( this.authorizer.getAccessControlModelType () == AccessControlModelType.Simple &&
			! this.authorizer.getAccessControlModel ().isAccessAllowed (message.version, securityName, message.pdu.type) ) {
		this.callback (new RequestFailedError ("Access denied for " + securityName + " to PDU type " + PduType[message.pdu.type] ) );
		return;
	}

	// Request processing
	// debug (JSON.stringify (message.pdu, null, 2));
	if ( message.pdu.contextName && message.pdu.contextName != "" ) {
		this.onProxyRequest (message, rinfo);
	} else if ( message.pdu.type == PduType.GetRequest ) {
		this.getRequest (message, rinfo);
	} else if ( message.pdu.type == PduType.SetRequest ) {
		this.setRequest (message, rinfo);
	} else if ( message.pdu.type == PduType.GetNextRequest ) {
		this.getNextRequest (message, rinfo);
	} else if ( message.pdu.type == PduType.GetBulkRequest ) {
		this.getBulkRequest (message, rinfo);
	} else {
		this.callback (new RequestInvalidError ("Unexpected PDU type " +
			message.pdu.type + " (" + PduType[message.pdu.type] + ")"));
	}
};

<<<<<<< HEAD
Agent.prototype.tryCreateInstance = function (varbind, requestType) {
    var len;
    var row;
    var column;
    var subOid;
    var address;
    var provider;
    var providersByOid = {};
    var providers = this.mib.providers;
    var oid = varbind.oid;

    // providersByOid should be generated only once. Either invalidate
    // it upon each change to this.mib.providers, so that it's recreated
    // as needed; or keep it in sync with this.mib.providers. It
    // probably should be maintained as this.mib.providersByOid rather
    // than local, here.
    for (var name in providers) {
        providersByOid[providers[name].oid] = providers[name];
    }

    if (providersByOid[oid]) {
        console.log("FOUND EXACT MATCH:\n", providersByOid[oid]);

        // This is where we would support "read-create" of scalars. Create
        // the instance and return its instanceNode
        return undefined;
    }

    // No exact match for provider. Look for a parent provider.
    address = Mib.convertOidToAddress (oid);
    len = address.length;
    if ( len < 3 ) {
      console.log("OID is fubar; don't try further");
      return undefined;
    }
    row = oid[len - 1];
    column = oid[len - 2];
    while ( address.length > 0 ) {
        address.pop();              // remove trailing address component
        subOid = address.join("."); // create an oid from the current address

        // Does this parent exist?
        provider = providersByOid[subOid];
        if (provider) {
            // Yup
            console.log(`FOUND MATCH TO ${oid}:\n`, providersByOid[subOid]);

            // This is where we would support "read-create" of table
            // columns. Create the instance and return its instanceNode

            // Look for RowStatus SETs
            if ( requestType == PduType.SetRequest &&
                	typeof provider.rowStatusColumn == "number" &&
                	column == provider.rowStatusColumn ) {

              // This is where we would support RowStatus create
              // operations. Create the row then return the
              // nodeInstance for the requested column.
          }
          return undefined;
        }
    }

    console.log(`NO MATCH TO ${oid}`);
    return undefined;
};

Agent.prototype.isAllowed = function (pduType, provider, address) {
=======
// providerNode.provider.maxAccess, 
Agent.prototype.isAllowed = function (pduType, provider, instanceNode) {
>>>>>>> fe1d98f1
	var row;
	var column;
	var maxAccess;
	var columnEntry;

<<<<<<< HEAD
	// Copy the address as we'll pull row and then column off of its
	// tail end
	address = address.slice(0);

	// Are we working with a scalar or a table column? Scalars have a
	// final address component of 0; table columns have a positive
	// integer in the final address component, indicating the row
	// number.
	row = address.pop();
	if (row === 0) {
=======
	if (provider.type === MibProviderType.Scalar) {
>>>>>>> fe1d98f1
		// It's a scalar. We'll use the provider's maxAccess
		maxAccess = provider.maxAccess;
	} else {
		// It's a table column. Use that column's maxAccess.
<<<<<<< HEAD
		column = address.pop();
=======
		column = instanceNode.getTableColumnFromInstanceNode();
>>>>>>> fe1d98f1

		// In the typical case, we could use (column - 1) to index
		// into tableColumns to get to the correct entry. There is no
		// guarantee, however, that column numbers in the OID are
		// necessarily consecutive; theoretically some could be
		// missing. We'll therefore play it safe and search for the
		// specified column entry.
<<<<<<< HEAD
		columnEntry = provider.tableColumns.find(entry => entry.number === column);
		maxAccess = columnEntry ? columnEntry.maxAccess || 0 : 0;
=======

		columnEntry = provider.tableColumns.find(entry => entry.number === column);
		maxAccess = columnEntry ? columnEntry.maxAccess || MaxAccess['not-accessible'] : MaxAccess['not-accessible'];
>>>>>>> fe1d98f1
	}

	switch ( PduType[pduType] ) {
		case "SetRequest":
			// SetRequest requires at least read-write access
			return maxAccess >= MaxAccess["read-write"];

		case "GetRequest":
		case "GetNextRequest":
		case "GetBulkRequest":
			// GetRequests require at least read-only access
			return maxAccess >= MaxAccess["read-only"];

		default:
			// Disallow other pdu types (TODO: verify no others needed)
			return false;
	}
};

Agent.prototype.request = function (requestMessage, rinfo) {
	var me = this;
	var varbindsCompleted = 0;
	var requestPdu = requestMessage.pdu;
	var varbindsLength = requestPdu.varbinds.length;
	var responsePdu = requestPdu.getResponsePduForRequest ();
	var mibRequests = [];
	var handlers = [];

	for ( var i = 0; i < requestPdu.varbinds.length; i++ ) {
		var instanceNode = this.mib.lookup (requestPdu.varbinds[i].oid);
		var providerNode;
		var responseVarbindType;

		// If we didn't find an instance node, see if we can
		// automatically create it, either because it has
		// "read-create" MAX-ACCESS, or because it's a RowStatus SET
		// indicating create.
		instanceNode = this.tryCreateInstance(requestPdu.varbinds[i], requestPdu.type);

		// workaround re-write of OIDs less than 4 digits due to asn1-ber length limitation
		if ( requestPdu.varbinds[i].oid.split('.').length < 4 ) {
			requestPdu.varbinds[i].oid = "1.3.6.1";
		}

		if ( ! instanceNode ) {
			mibRequests[i] = new MibRequest ({
				operation: requestPdu.type,
				oid: requestPdu.varbinds[i].oid
			});
			handlers[i] = function getNsoHandler (mibRequestForNso) {
				mibRequestForNso.done ({
					errorStatus: ErrorStatus.NoError,
					errorIndex: 0,
					type: ObjectType.NoSuchObject,
					value: null
				});
			};
		} else {
			providerNode = this.mib.getProviderNodeForInstance (instanceNode);
			if ( ! providerNode ) {
				mibRequests[i] = new MibRequest ({
					operation: requestPdu.type,
					oid: requestPdu.varbinds[i].oid
				});
				handlers[i] = function getNsiHandler (mibRequestForNsi) {
					mibRequestForNsi.done ({
						errorStatus: ErrorStatus.NoError,
						errorIndex: 0,
						type: ObjectType.NoSuchInstance,
						value: null
					});
				};
<<<<<<< HEAD
			} else if ( ! this.isAllowed(requestPdu.type, providerNode.provider, instanceNode.address ) ) {
=======
			} else if ( ! this.isAllowed(requestPdu.type, providerNode.provider, instanceNode ) ) {
>>>>>>> fe1d98f1
					// requested access not allowed (by MAX-ACCESS)
					mibRequests[i] = new MibRequest ({
						operation: requestPdu.type,
						oid: requestPdu.varbinds[i].oid
					});
					handlers[i] = function getRanaHandler (mibRequestForRana) {
						mibRequestForRana.done ({
							errorStatus: ErrorStatus.NoAccess,
							errorIndex: 0,
							type: ObjectType.Null,
							value: null
						});
					};
			} else {
				mibRequests[i] = new MibRequest ({
					operation: requestPdu.type,
					providerNode: providerNode,
					instanceNode: instanceNode,
					oid: requestPdu.varbinds[i].oid
				});

				if ( requestPdu.type == PduType.SetRequest ) {
                    // Check here for whether this is a RowStatus
                    // column with a value of 6 (delete), and do the
                    // deletion here. (Need to figure out how to
                    // respond and exit early, in that case.)

					mibRequests[i].setType = requestPdu.varbinds[i].type;
					mibRequests[i].setValue = requestPdu.varbinds[i].value;
				}
				handlers[i] = providerNode.provider.handler;
			}
		}

		(function (savedIndex) {
			var responseVarbind;
			mibRequests[savedIndex].done = function (error) {
				if ( error ) {
					if ( (typeof responsePdu.errorStatus == "undefined" || responsePdu.errorStatus == ErrorStatus.NoError) && error.errorStatus != ErrorStatus.NoError ) {
						responsePdu.errorStatus = error.errorStatus;
						responsePdu.errorIndex = error.errorIndex;
					}
					responseVarbind = {
						oid: mibRequests[savedIndex].oid,
						type: error.type,
						value: error.value || null
					};
				} else {
					if ( requestPdu.type == PduType.SetRequest ) {
						mibRequests[savedIndex].instanceNode.setValue (requestPdu.varbinds[savedIndex].value);
					}
					if ( ( requestPdu.type == PduType.GetNextRequest || requestPdu.type == PduType.GetBulkRequest ) &&
							requestPdu.varbinds[savedIndex].type == ObjectType.EndOfMibView ) {
						responseVarbindType = ObjectType.EndOfMibView;
					} else {
						responseVarbindType = mibRequests[savedIndex].instanceNode.valueType;
					}
					responseVarbind = {
						oid: mibRequests[savedIndex].oid,
						type: responseVarbindType,
						value: mibRequests[savedIndex].instanceNode.value
					};
				}
				me.setSingleVarbind (responsePdu, savedIndex, responseVarbind);
				if ( ++varbindsCompleted == varbindsLength) {
					me.sendResponse.call (me, rinfo, requestMessage, responsePdu);
				}
			};
		})(i);
		if ( handlers[i] ) {
			handlers[i] (mibRequests[i]);
		} else {
			mibRequests[i].done ();
		}
	}
};

Agent.prototype.getRequest = function (requestMessage, rinfo) {
	this.request (requestMessage, rinfo);
};

Agent.prototype.setRequest = function (requestMessage, rinfo) {
	this.request (requestMessage, rinfo);
};

Agent.prototype.addGetNextVarbind = function (targetVarbinds, startOid) {
	var startNode;
	var getNextNode;

	try {
		startNode = this.mib.lookup (startOid);
	} catch ( error ) {
		startOid = '1.3.6.1';
		startNode = this.mib.lookup (startOid);
	}

	if ( ! startNode ) {
		// Off-tree start specified
		startNode = this.mib.getTreeNode (startOid);
	}
	getNextNode = startNode.getNextInstanceNode();
	if ( ! getNextNode ) {
		// End of MIB
		targetVarbinds.push ({
			oid: startOid,
			type: ObjectType.EndOfMibView,
			value: null
		});
	} else {
		// Normal response
		targetVarbinds.push ({
			oid: getNextNode.oid,
			type: getNextNode.valueType,
			value: getNextNode.value
		});
	}

	return getNextNode;
};

Agent.prototype.getNextRequest = function (requestMessage, rinfo) {
	var requestPdu = requestMessage.pdu;
	var varbindsLength = requestPdu.varbinds.length;
	var getNextVarbinds = [];

	for (var i = 0 ; i < varbindsLength ; i++ ) {
		this.addGetNextVarbind (getNextVarbinds, requestPdu.varbinds[i].oid);
	}

	requestMessage.pdu.varbinds = getNextVarbinds;
	this.request (requestMessage, rinfo);
};

Agent.prototype.getBulkRequest = function (requestMessage, rinfo) {
	var requestPdu = requestMessage.pdu;
	var requestVarbinds = requestPdu.varbinds;
	var getBulkVarbinds = [];
	var startOid = [];
	var getNextNode;
	var endOfMib = false;

	for (var n = 0 ; n < requestPdu.nonRepeaters ; n++ ) {
		this.addGetNextVarbind (getBulkVarbinds, requestVarbinds[n].oid);
	}

	for (var v = requestPdu.nonRepeaters ; v < requestVarbinds.length ; v++ ) {
		startOid.push (requestVarbinds[v].oid);
	}

	while ( getBulkVarbinds.length < requestPdu.maxRepetitions && ! endOfMib ) {
		for (var w = requestPdu.nonRepeaters ; w < requestVarbinds.length ; w++ ) {
			if (getBulkVarbinds.length < requestPdu.maxRepetitions ) {
				getNextNode = this.addGetNextVarbind (getBulkVarbinds, startOid[w - requestPdu.nonRepeaters]);
				if ( getNextNode ) {
					startOid[w - requestPdu.nonRepeaters] = getNextNode.oid;
					if ( getNextNode.type == ObjectType.EndOfMibView ) {
						endOfMib = true;
					}
				}
			}
		}
	}

	requestMessage.pdu.varbinds = getBulkVarbinds;
	this.request (requestMessage, rinfo);
};

Agent.prototype.setSingleVarbind = function (responsePdu, index, responseVarbind) {
	responsePdu.varbinds[index] = responseVarbind;
};

Agent.prototype.sendResponse = function (rinfo, requestMessage, responsePdu) {
	var responseMessage = requestMessage.createResponseForRequest (responsePdu);
	this.listener.send (responseMessage, rinfo);
	this.callback (null, Listener.formatCallbackData (responseMessage.pdu, rinfo) );
};

Agent.prototype.onProxyRequest = function (message, rinfo) {
	var contextName = message.pdu.contextName;
	var proxy;
	var proxiedPduId;
	var proxiedUser;

	if ( message.version != Version3 ) {
		this.callback (new RequestFailedError ("Only SNMP version 3 contexts are supported"));
		return;
	}
	proxy = this.forwarder.getProxy (contextName);
	if ( ! proxy ) {
		this.callback (new RequestFailedError ("No proxy found for message received with context " + contextName));
		return;
	}
	if ( ! proxy.session.msgSecurityParameters ) {
		// Discovery required - but chaining not implemented from here yet
		proxy.session.sendV3Discovery (null, null, this.callback, {});
	} else {
		message.msgSecurityParameters = proxy.session.msgSecurityParameters;
		message.setAuthentication ( ! (proxy.user.level == SecurityLevel.noAuthNoPriv));
		message.setPrivacy (proxy.user.level == SecurityLevel.authPriv);
		proxiedUser = message.user;
		message.user = proxy.user;
		message.buffer = null;
		message.pdu.contextEngineID = proxy.session.msgSecurityParameters.msgAuthoritativeEngineID;
		message.pdu.contextName = "";
		proxiedPduId = message.pdu.id;
		message.pdu.id = _generateId ();
		var req = new Req (proxy.session, message, null, this.callback, {}, true);
		req.port = proxy.port;
		req.proxiedRinfo = rinfo;
		req.proxiedPduId = proxiedPduId;
		req.proxiedUser = proxiedUser;
		req.proxiedEngine = this.engine;
		proxy.session.send (req);
	}
};

Agent.prototype.getForwarder = function () {
	return this.forwarder;
};

Agent.prototype.close  = function() {
	this.listener.close ();
};

Agent.create = function (options, callback, mib) {
	var agent = new Agent (options, callback, mib);
	agent.listener.startListening ();
	return agent;
};

var Forwarder = function (listener, callback) {
	this.proxies = {};
	this.listener = listener;
	this.callback = callback;
};

Forwarder.prototype.addProxy = function (proxy) {
	var options = {
		version: Version3,
		port: proxy.port,
		transport: proxy.transport
	};
	proxy.session = Session.createV3 (proxy.target, proxy.user, options);
	proxy.session.proxy = proxy;
	proxy.session.proxy.listener = this.listener;
	this.proxies[proxy.context] = proxy;
	proxy.session.sendV3Discovery (null, null, this.callback);
};

Forwarder.prototype.deleteProxy = function (proxyName) {
	var proxy = this.proxies[proxyName];

	if ( proxy && proxy.session ) {
		proxy.session.close ();
	}
	delete this.proxies[proxyName];
};

Forwarder.prototype.getProxy = function (proxyName) {
	return this.proxies[proxyName];
};

Forwarder.prototype.getProxies = function () {
	return this.proxies;
};

Forwarder.prototype.dumpProxies = function () {
	var dump = {};
	for ( var proxy of Object.values (this.proxies) ) {
		dump[proxy.context] = {
			context: proxy.context,
			target: proxy.target,
			user: proxy.user,
			port: proxy.port
		};
	}
	console.log (JSON.stringify (dump, null, 2));
};

var AgentXPdu = function () {
};

AgentXPdu.prototype.toBuffer = function () {
	var buffer = new smartbuffer.SmartBuffer();
	this.writeHeader (buffer);
	switch ( this.pduType ) {
		case AgentXPduType.Open:
			buffer.writeUInt32BE (this.timeout);
			AgentXPdu.writeOid (buffer, this.oid);
			AgentXPdu.writeOctetString (buffer, this.descr);
			break;
		case AgentXPduType.Close:
			buffer.writeUInt8 (5);  // reasonShutdown == 5
			buffer.writeUInt8 (0);  // 3 x reserved bytes
			buffer.writeUInt8 (0);
			buffer.writeUInt8 (0);
			break;
		case AgentXPduType.Register:
			buffer.writeUInt8 (this.timeout);
			buffer.writeUInt8 (this.priority);
			buffer.writeUInt8 (this.rangeSubid);
			buffer.writeUInt8 (0);
			AgentXPdu.writeOid (buffer, this.oid);
			break;
		case AgentXPduType.Unregister:
			buffer.writeUInt8 (0);  // reserved
			buffer.writeUInt8 (this.priority);
			buffer.writeUInt8 (this.rangeSubid);
			buffer.writeUInt8 (0);  // reserved
			AgentXPdu.writeOid (buffer, this.oid);
			break;
		case AgentXPduType.AddAgentCaps:
			AgentXPdu.writeOid (buffer, this.oid);
			AgentXPdu.writeOctetString (buffer, this.descr);
			break;
		case AgentXPduType.RemoveAgentCaps:
			AgentXPdu.writeOid (buffer, this.oid);
			break;
		case AgentXPduType.Notify:
			AgentXPdu.writeVarbinds (buffer, this.varbinds);
			break;
		case AgentXPduType.Ping:
			break;
		case AgentXPduType.Response:
			buffer.writeUInt32BE (this.sysUpTime);
			buffer.writeUInt16BE (this.error);
			buffer.writeUInt16BE (this.index);
			AgentXPdu.writeVarbinds (buffer, this.varbinds);
			break;
		default:
			// unknown PDU type - should never happen as we control these
	}
	buffer.writeUInt32BE (buffer.length - 20, 16);
	return buffer.toBuffer ();
};

AgentXPdu.prototype.writeHeader = function (buffer) {
	this.flags = this.flags | 0x10;  // set NETWORK_BYTE_ORDER

	buffer.writeUInt8 (1);  // h.version = 1
	buffer.writeUInt8 (this.pduType);
	buffer.writeUInt8 (this.flags);
	buffer.writeUInt8 (0);  // reserved byte
	buffer.writeUInt32BE (this.sessionID);
	buffer.writeUInt32BE (this.transactionID);
	buffer.writeUInt32BE (this.packetID);
	buffer.writeUInt32BE (0);
	return buffer;
};

AgentXPdu.prototype.readHeader = function (buffer) {
	this.version = buffer.readUInt8 ();
	this.pduType = buffer.readUInt8 ();
	this.flags = buffer.readUInt8 ();
	buffer.readUInt8 ();   // reserved byte 
	this.sessionID = buffer.readUInt32BE ();
	this.transactionID = buffer.readUInt32BE ();
	this.packetID = buffer.readUInt32BE ();
	this.payloadLength = buffer.readUInt32BE ();
};

AgentXPdu.createFromVariables = function (vars) {
	var pdu = new AgentXPdu ();
	pdu.flags = vars.flags ? vars.flags | 0x10 : 0x10;  // set NETWORK_BYTE_ORDER to big endian
	pdu.pduType = vars.pduType || AgentXPduType.Open;
	pdu.sessionID = vars.sessionID || 0;
	pdu.transactionID = vars.transactionID || 0;
	pdu.packetID = vars.packetID || ++AgentXPdu.packetID;
	switch ( pdu.pduType ) {
		case AgentXPduType.Open:
			pdu.timeout = vars.timeout || 0;
			pdu.oid = vars.oid || null;
			pdu.descr = vars.descr || null;
			break;
		case AgentXPduType.Close:
			break;
		case AgentXPduType.Register:
			pdu.timeout = vars.timeout || 0;
			pdu.oid = vars.oid || null;
			pdu.priority = vars.priority || 127;
			pdu.rangeSubid = vars.rangeSubid || 0;
			break;
		case AgentXPduType.Unregister:
			pdu.oid = vars.oid || null;
			pdu.priority = vars.priority || 127;
			pdu.rangeSubid = vars.rangeSubid || 0;
			break;
		case AgentXPduType.AddAgentCaps:
			pdu.oid = vars.oid;
			pdu.descr = vars.descr;
			break;
		case AgentXPduType.RemoveAgentCaps:
			pdu.oid = vars.oid;
			break;
		case AgentXPduType.Notify:
			pdu.varbinds = vars.varbinds;
			break;
		case AgentXPduType.Ping:
			break;
		case AgentXPduType.Response:
			pdu.sysUpTime = vars.sysUpTime || 0;
			pdu.error = vars.error || 0;
			pdu.index = vars.index || 0;
			pdu.varbinds = vars.varbinds || null;
			break;
		default:
			// unsupported PDU type - should never happen as we control these
			throw new RequestInvalidError ("Unknown PDU type '" + pdu.pduType
					+ "' in created PDU");

	}
	
	return pdu;
};

AgentXPdu.createFromBuffer = function (socketBuffer) {
	var pdu = new AgentXPdu ();

	var buffer = smartbuffer.SmartBuffer.fromBuffer (socketBuffer);
	pdu.readHeader (buffer);

	switch ( pdu.pduType ) {
		case AgentXPduType.Response:
			pdu.sysUpTime = buffer.readUInt32BE ();
			pdu.error = buffer.readUInt16BE ();
			pdu.index = buffer.readUInt16BE ();
			break;
		case AgentXPduType.Get:
		case AgentXPduType.GetNext:
			pdu.searchRangeList = AgentXPdu.readSearchRangeList (buffer, pdu.payloadLength);
			break;
		case AgentXPduType.GetBulk:
			pdu.nonRepeaters = buffer.readUInt16BE ();
			pdu.maxRepetitions = buffer.readUInt16BE ();
			pdu.searchRangeList = AgentXPdu.readSearchRangeList (buffer, pdu.payloadLength - 4);
			break;
		case AgentXPduType.TestSet:
			pdu.varbinds = AgentXPdu.readVarbinds (buffer, pdu.payloadLength);
			break;
		case AgentXPduType.CommitSet:
		case AgentXPduType.UndoSet:
		case AgentXPduType.CleanupSet:
			break;
		default:
			// Unknown PDU type - shouldn't happen as master agents shouldn't send administrative PDUs
			throw new RequestInvalidError ("Unknown PDU type '" + pdu.pduType
					+ "' in request");
	}
	return pdu;
};

AgentXPdu.writeOid = function (buffer, oid, include = 0) {
	var prefix;
	if ( oid ) {
		var address = oid.split ('.').map ( Number );
		if ( address.length >= 5 && address.slice (0, 4).join('.') == '1.3.6.1' ) {
			prefix = address[4];
			address = address.slice(5);
		} else {
			prefix = 0;
		}
		buffer.writeUInt8 (address.length);
		buffer.writeUInt8 (prefix);
		buffer.writeUInt8 (include);
		buffer.writeUInt8 (0);  // reserved
		for ( let addressPart of address ) {
			buffer.writeUInt32BE (addressPart);
		}
	} else {
		buffer.writeUInt32BE (0);  // row of zeros for null OID
	}
};

AgentXPdu.writeOctetString = function (buffer, octetString) {
	buffer.writeUInt32BE (octetString.length);
	buffer.writeString (octetString);
	var paddingOctets = ( 4 - octetString.length % 4 ) % 4;
	for ( let i = 0; i < paddingOctets ; i++ ) {
		buffer.writeUInt8 (0);
	}
};

AgentXPdu.writeVarBind = function (buffer, varbind) {
	buffer.writeUInt16BE (varbind.type);
	buffer.writeUInt16BE (0); // reserved
	AgentXPdu.writeOid (buffer, varbind.oid);

	if (varbind.type && varbind.oid) {

		switch (varbind.type) {
			case ObjectType.Integer: // also Integer32
			case ObjectType.Counter: // also Counter32
			case ObjectType.Gauge: // also Gauge32 & Unsigned32
			case ObjectType.TimeTicks:
				buffer.writeUInt32BE (varbind.value);
				break;
			case ObjectType.OctetString:
			case ObjectType.Opaque:
				AgentXPdu.writeOctetString (buffer, varbind.value);
				break;
			case ObjectType.OID:
				AgentXPdu.writeOid (buffer, varbind.value);
				break;
			case ObjectType.IpAddress:
				var bytes = varbind.value.split (".");
				if (bytes.length != 4)
					throw new RequestInvalidError ("Invalid IP address '"
							+ varbind.value + "'");
				buffer.writeOctetString (buffer, Buffer.from (bytes));
				break;
			case ObjectType.Counter64:
				buffer.writeUint64 (varbind.value);
				break;
			case ObjectType.Null:
			case ObjectType.EndOfMibView:
			case ObjectType.NoSuchObject:
			case ObjectType.NoSuchInstance:
				break;
			default:
				// Unknown data type - should never happen as the above covers all types in RFC 2741 Section 5.4
				throw new RequestInvalidError ("Unknown type '" + varbind.type
						+ "' in request");
		}
	}
};

AgentXPdu.writeVarbinds = function (buffer, varbinds) {
	if ( varbinds ) {
		for ( var i = 0; i < varbinds.length ; i++ ) {
			var varbind = varbinds[i];
			AgentXPdu.writeVarBind(buffer, varbind);
		}
	}
};

AgentXPdu.readOid = function (buffer) {
	var subidLength = buffer.readUInt8 ();
	var prefix = buffer.readUInt8 ();
	var include = buffer.readUInt8 ();
	buffer.readUInt8 ();  // reserved

	// Null OID check
	if ( subidLength == 0 && prefix == 0 && include == 0) {
		return null;
	}
	var address = [];
	if ( prefix == 0 ) {
		address = [];
	} else {
		address = [1, 3, 6, 1, prefix];
	}
	for ( let i = 0; i < subidLength; i++ ) {
		address.push (buffer.readUInt32BE ());
	}
	var oid = address.join ('.');
	return oid;
};

AgentXPdu.readSearchRange = function (buffer) {
	return {
		start: AgentXPdu.readOid (buffer),
		end: AgentXPdu.readOid (buffer)
	};
};

AgentXPdu.readSearchRangeList = function (buffer, payloadLength) {
	var bytesLeft = payloadLength;
	var bufferPosition = (buffer.readOffset + 1);
	var searchRangeList = [];
	while (bytesLeft > 0) {
		searchRangeList.push (AgentXPdu.readSearchRange (buffer));
		bytesLeft -= (buffer.readOffset + 1) - bufferPosition;
		bufferPosition = buffer.readOffset + 1;
	}
	return searchRangeList;
};

AgentXPdu.readOctetString = function (buffer) {
	var octetStringLength = buffer.readUInt32BE ();
	var paddingOctets = ( 4 - octetStringLength % 4 ) % 4;
	var octetString = buffer.readString (octetStringLength);
	buffer.readString (paddingOctets);
	return octetString;
};

AgentXPdu.readVarbind = function (buffer) {
	var vtype = buffer.readUInt16BE ();
	buffer.readUInt16BE ();  // reserved
	var oid = AgentXPdu.readOid (buffer);
	var value;

	switch (vtype) {
		case ObjectType.Integer:
		case ObjectType.Counter:
		case ObjectType.Gauge:
		case ObjectType.TimeTicks:
			value = buffer.readUInt32BE ();
			break;
		case ObjectType.OctetString:
		case ObjectType.IpAddress:
		case ObjectType.Opaque:
			value = AgentXPdu.readOctetString (buffer);
			break;
		case ObjectType.OID:
			value = AgentXPdu.readOid (buffer);
			break;
		case ObjectType.Counter64:
			value = readUint64 (buffer);
			break;
		case ObjectType.Null:
		case ObjectType.NoSuchObject:
		case ObjectType.NoSuchInstance:
		case ObjectType.EndOfMibView:
			value = null;
			break;
		default:
			// Unknown data type - should never happen as the above covers all types in RFC 2741 Section 5.4
			throw new RequestInvalidError ("Unknown type '" + vtype
				+ "' in varbind");
	}

	return {
		type: vtype,
		oid: oid,
		value: value
	};
};

AgentXPdu.readVarbinds = function (buffer, payloadLength) {
	var bytesLeft = payloadLength;
	var bufferPosition = (buffer.readOffset + 1);
	var varbindList = [];
	while (bytesLeft > 0) {
		varbindList.push (AgentXPdu.readVarbind (buffer));
		bytesLeft -= (buffer.readOffset + 1) - bufferPosition;
		bufferPosition = buffer.readOffset + 1;
	}
	return varbindList;
};

AgentXPdu.packetID = 1;

var Subagent = function (options) {
	DEBUG = options.debug;
	this.mib = new Mib ();
	this.master = options.master || 'localhost';
	this.masterPort = options.masterPort || 705;
	this.timeout = options.timeout || 0;
	this.descr = options.description || "Node net-snmp AgentX sub-agent";
	this.sessionID = 0;
	this.transactionID = 0;
	this.packetID = _generateId();
	this.requestPdus = {};
	this.setTransactions = {};
};

Subagent.prototype.getMib = function () {
	return this.mib;
};

Subagent.prototype.connectSocket = function () {
	var me = this;
	this.socket = new net.Socket ();
	this.socket.connect (this.masterPort, this.master, function () {
		debug ("Connected to '" + me.master + "' on port " + me.masterPort);
	});

	this.socket.on ("data", me.onMsg.bind (me));
	this.socket.on ("error", function (error) {
		console.error (error);
	});
};

Subagent.prototype.open = function (callback) {
	var pdu = AgentXPdu.createFromVariables ({
		pduType: AgentXPduType.Open,
		timeout: this.timeout,
		oid: this.oid,
		descr: this.descr
	});
	this.sendPdu (pdu, callback);
};

Subagent.prototype.close = function (callback) {
	var pdu = AgentXPdu.createFromVariables ({
		pduType: AgentXPduType.Close,
		sessionID: this.sessionID
	});
	this.sendPdu (pdu, callback);
};

Subagent.prototype.registerProvider = function (provider, callback) {
	var pdu = AgentXPdu.createFromVariables ({
		pduType: AgentXPduType.Register,
		sessionID: this.sessionID,
		rangeSubid: 0,
		timeout: 5,
		priority: 127,
		oid: provider.oid
	});
	this.mib.registerProvider (provider);
	this.sendPdu (pdu, callback);
};

Subagent.prototype.unregisterProvider = function (name, callback) {
	var provider = this.getProvider (name);
	var pdu = AgentXPdu.createFromVariables ({
		pduType: AgentXPduType.Unregister,
		sessionID: this.sessionID,
		rangeSubid: 0,
		priority: 127,
		oid: provider.oid
	});
	this.mib.unregisterProvider (name);
	this.sendPdu (pdu, callback);
};

Subagent.prototype.registerProviders = function (providers, callback) {
	for (var provider of providers) {
		this.registerProvider (provider, callback);
	}
};

Subagent.prototype.getProvider = function (name) {
	return this.mib.getProvider (name);
};

Subagent.prototype.getProviders = function () {
	return this.mib.getProviders ();
};

Subagent.prototype.addAgentCaps = function (oid, descr, callback) {
	var pdu = AgentXPdu.createFromVariables ({
		pduType: AgentXPduType.AddAgentCaps,
		sessionID: this.sessionID,
		oid: oid,
		descr: descr
	});
	this.sendPdu (pdu, callback);
};

Subagent.prototype.removeAgentCaps = function (oid, callback) {
	var pdu = AgentXPdu.createFromVariables ({
		pduType: AgentXPduType.RemoveAgentCaps,
		sessionID: this.sessionID,
		oid: oid
	});
	this.sendPdu (pdu, callback);
};

Subagent.prototype.notify = function (typeOrOid, varbinds, callback) {
	varbinds = varbinds || [];

	if (typeof typeOrOid != "string") {
		typeOrOid = "1.3.6.1.6.3.1.1.5." + (typeOrOid + 1);
	}

	var pduVarbinds = [
		{
			oid: "1.3.6.1.2.1.1.3.0",
			type: ObjectType.TimeTicks,
			value: Math.floor (process.uptime () * 100)
		},
		{
			oid: "1.3.6.1.6.3.1.1.4.1.0",
			type: ObjectType.OID,
			value: typeOrOid
		}
	];

	pduVarbinds = pduVarbinds.concat (varbinds);

	var pdu = AgentXPdu.createFromVariables ({
		pduType: AgentXPduType.Notify,
		sessionID: this.sessionID,
		varbinds: pduVarbinds
	});
	this.sendPdu (pdu, callback);
};

Subagent.prototype.ping = function (callback) {
	var pdu = AgentXPdu.createFromVariables ({
		pduType: AgentXPduType.Ping,
		sessionID: this.sessionID
	});
	this.sendPdu (pdu, callback);
};

Subagent.prototype.sendPdu = function (pdu, callback) {
	debug ("Sending AgentX " + AgentXPduType[pdu.pduType] + " PDU");
	debug (pdu);
	var buffer = pdu.toBuffer ();
	this.socket.write (buffer);
	if ( pdu.pduType != AgentXPduType.Response && ! this.requestPdus[pdu.packetID] ) {
		pdu.callback = callback;
		this.requestPdus[pdu.packetID] = pdu;
	}

	// Possible timeout / retry mechanism?
	// var me = this;
	// pdu.timer = setTimeout (function () {
	// 	if (pdu.retries-- > 0) {
	// 		this.sendPdu (pdu);
	// 	} else {
	// 		delete me.requestPdus[pdu.packetID];
	// 		me.callback (new RequestTimedOutError (
	// 				"Request timed out"));
	// 	}
	// }, this.timeout);

};

Subagent.prototype.onMsg = function (buffer, rinfo) {
	var pdu = AgentXPdu.createFromBuffer (buffer);

	debug ("Received AgentX " + AgentXPduType[pdu.pduType] + " PDU");
	debug (pdu);

	switch (pdu.pduType) {
		case AgentXPduType.Response:
			this.response (pdu);
			break;
		case AgentXPduType.Get:
			this.getRequest (pdu);
			break;
		case AgentXPduType.GetNext:
			this.getNextRequest (pdu);
			break;
		case AgentXPduType.GetBulk:
			this.getBulkRequest (pdu);
			break;
		case AgentXPduType.TestSet:
			this.testSet (pdu);
			break;
		case AgentXPduType.CommitSet:
			this.commitSet (pdu);
			break;
		case AgentXPduType.UndoSet:
			this.undoSet (pdu);
			break;
		case AgentXPduType.CleanupSet:
			this.cleanupSet (pdu);
			break;
		default:
			// Unknown PDU type - shouldn't happen as master agents shouldn't send administrative PDUs
			throw new RequestInvalidError ("Unknown PDU type '" + pdu.pduType
					+ "' in request");
	}
};

Subagent.prototype.response = function (pdu) {
	var requestPdu = this.requestPdus[pdu.packetID];
	if (requestPdu) {
		delete this.requestPdus[pdu.packetID];
		// clearTimeout (pdu.timer);
		// delete pdu.timer;
		switch (requestPdu.pduType) {
			case AgentXPduType.Open:
				this.sessionID = pdu.sessionID;
				break;
			case AgentXPduType.Close:
				this.socket.end();
				break;
			case AgentXPduType.Register:
			case AgentXPduType.Unregister:
			case AgentXPduType.AddAgentCaps:
			case AgentXPduType.RemoveAgentCaps:
			case AgentXPduType.Notify:
			case AgentXPduType.Ping:
				break;
			default:
				// Response PDU for request type not handled
				throw new ResponseInvalidError ("Response PDU for type '" + requestPdu.pduType + "' not handled");
		}
		if (requestPdu.callback) {
			requestPdu.callback(null, pdu);
		}
	} else {
		// unexpected Response PDU - has no matching request
		throw new ResponseInvalidError ("Unexpected Response PDU with packetID " + pdu.packetID);
	}
};

Subagent.prototype.request = function (pdu, requestVarbinds) {
	var me = this;
	var varbindsCompleted = 0;
	var varbindsLength = requestVarbinds.length;
	var responseVarbinds = [];

	for ( var i = 0; i < requestVarbinds.length; i++ ) {
		var requestVarbind = requestVarbinds[i];
		var instanceNode = this.mib.lookup (requestVarbind.oid);
		var providerNode;
		var mibRequest;
		var handler;
		var responseVarbindType;

		if ( ! instanceNode ) {
			mibRequest = new MibRequest ({
				operation: pdu.pduType,
				oid: requestVarbind.oid
			});
			handler = function getNsoHandler (mibRequestForNso) {
				mibRequestForNso.done ({
					errorStatus: ErrorStatus.NoError,
					errorIndex: 0,
					type: ObjectType.NoSuchObject,
					value: null
				});
			};
		} else {
			providerNode = this.mib.getProviderNodeForInstance (instanceNode);
			if ( ! providerNode ) {
				mibRequest = new MibRequest ({
					operation: pdu.pduType,
					oid: requestVarbind.oid
				});
				handler = function getNsiHandler (mibRequestForNsi) {
					mibRequestForNsi.done ({
						errorStatus: ErrorStatus.NoError,
						errorIndex: 0,
						type: ObjectType.NoSuchInstance,
						value: null
					});
				};
			} else {
				mibRequest = new MibRequest ({
					operation: pdu.pduType,
					providerNode: providerNode,
					instanceNode: instanceNode,
					oid: requestVarbind.oid
				});
				if ( pdu.pduType == AgentXPduType.TestSet ) {
					mibRequest.setType = requestVarbind.type;
					mibRequest.setValue = requestVarbind.value;
				}
				handler = providerNode.provider.handler;
			}
		}

		(function (savedIndex) {
			var responseVarbind;
			mibRequest.done = function (error) {
				if ( error ) {
					responseVarbind = {
						oid: mibRequest.oid,
						type: error.type || ObjectType.Null,
						value: error.value || null
					};
				} else {
					if ( pdu.pduType == AgentXPduType.TestSet ) {
						// more tests?
					} else if ( pdu.pduType == AgentXPduType.CommitSet ) {
						me.setTransactions[pdu.transactionID].originalValue = mibRequest.instanceNode.value;
						mibRequest.instanceNode.value = requestVarbind.value;
					} else if ( pdu.pduType == AgentXPduType.UndoSet ) {
						mibRequest.instanceNode.value = me.setTransactions[pdu.transactionID].originalValue;
					}
					if ( ( pdu.pduType == AgentXPduType.GetNext || pdu.pduType == AgentXPduType.GetBulk ) &&
							requestVarbind.type == ObjectType.EndOfMibView ) {
						responseVarbindType = ObjectType.EndOfMibView;
					} else {
						responseVarbindType = mibRequest.instanceNode.valueType;
					}
					responseVarbind = {
						oid: mibRequest.oid,
						type: responseVarbindType,
						value: mibRequest.instanceNode.value
					};
				}
				responseVarbinds[savedIndex] = responseVarbind;
				if ( ++varbindsCompleted == varbindsLength) {
					if ( pdu.pduType == AgentXPduType.TestSet || pdu.pduType == AgentXPduType.CommitSet
							|| pdu.pduType == AgentXPduType.UndoSet) {
						me.sendSetResponse.call (me, pdu);
					} else {
						me.sendGetResponse.call (me, pdu, responseVarbinds);
					}
				}
			};
		})(i);
		if ( handler ) {
			handler (mibRequest);
		} else {
			mibRequest.done ();
		}
	}
};

Subagent.prototype.addGetNextVarbind = function (targetVarbinds, startOid) {
	var startNode;
	var getNextNode;

	try {
		startNode = this.mib.lookup (startOid);
	} catch ( error ) {
		startOid = '1.3.6.1';
		startNode = this.mib.lookup (startOid);
	}

	if ( ! startNode ) {
		// Off-tree start specified
		startNode = this.mib.getTreeNode (startOid);
	}
	getNextNode = startNode.getNextInstanceNode();
	if ( ! getNextNode ) {
		// End of MIB
		targetVarbinds.push ({
			oid: startOid,
			type: ObjectType.EndOfMibView,
			value: null
		});
	} else {
		// Normal response
		targetVarbinds.push ({
			oid: getNextNode.oid,
			type: getNextNode.valueType,
			value: getNextNode.value
		});
	}

	return getNextNode;
};

Subagent.prototype.getRequest = function (pdu) {
	var requestVarbinds = [];

	for ( var i = 0; i < pdu.searchRangeList.length; i++ ) {
		requestVarbinds.push ({
			oid: pdu.searchRangeList[i].start,
			value: null,
			type: null
		});
	}
	this.request (pdu, requestVarbinds);
};

Subagent.prototype.getNextRequest = function (pdu) {
	var getNextVarbinds = [];

	for (var i = 0 ; i < pdu.searchRangeList.length ; i++ ) {
		this.addGetNextVarbind (getNextVarbinds, pdu.searchRangeList[i].start);
	}

	this.request (pdu, getNextVarbinds);
};

Subagent.prototype.getBulkRequest = function (pdu) {
	var getBulkVarbinds = [];
	var startOid = [];
	var getNextNode;
	var endOfMib = false;

	for (var n = 0 ; n < pdu.nonRepeaters ; n++ ) {
		this.addGetNextVarbind (getBulkVarbinds, pdu.searchRangeList[n].start);
	}

	for (var v = pdu.nonRepeaters ; v < pdu.searchRangeList.length ; v++ ) {
		startOid.push (pdu.searchRangeList[v].oid);
	}

	while ( getBulkVarbinds.length < pdu.maxRepetitions && ! endOfMib ) {
		for (var w = pdu.nonRepeaters ; w < pdu.searchRangeList.length ; w++ ) {
			if (getBulkVarbinds.length < pdu.maxRepetitions ) {
				getNextNode = this.addGetNextVarbind (getBulkVarbinds, startOid[w - pdu.nonRepeaters]);
				if ( getNextNode ) {
					startOid[w - pdu.nonRepeaters] = getNextNode.oid;
					if ( getNextNode.type == ObjectType.EndOfMibView ) {
						endOfMib = true;
					}
				}
			}
		}
	}

	this.request (pdu, getBulkVarbinds);
};

Subagent.prototype.sendGetResponse = function (requestPdu, varbinds) {
	var pdu = AgentXPdu.createFromVariables ({
		pduType: AgentXPduType.Response,
		sessionID: requestPdu.sessionID,
		transactionID: requestPdu.transactionID,
		packetID: requestPdu.packetID,
		sysUpTime: 0,
		error: 0,
		index: 0,
		varbinds: varbinds
	});
	this.sendPdu (pdu, null);
};

Subagent.prototype.sendSetResponse = function (setPdu) {
	var responsePdu = AgentXPdu.createFromVariables ({
		pduType: AgentXPduType.Response,
		sessionID: setPdu.sessionID,
		transactionID: setPdu.transactionID,
		packetID: setPdu.packetID,
		sysUpTime: 0,
		error: 0,
		index: 0,
	});
	this.sendPdu (responsePdu, null);
};

Subagent.prototype.testSet = function (setPdu) {
	this.setTransactions[setPdu.transactionID] = setPdu;
	this.request (setPdu, setPdu.varbinds);
};

Subagent.prototype.commitSet = function (setPdu) {
	if ( this.setTransactions[setPdu.transactionID] ) {
		this.request (setPdu, this.setTransactions[setPdu.transactionID].varbinds);
	} else {
		throw new RequestInvalidError ("Unexpected CommitSet PDU with transactionID " + setPdu.transactionID);
	}
};

Subagent.prototype.undoSet = function (setPdu) {
	if ( this.setTransactions[setPdu.transactionID] ) {
		this.request (setPdu, this.setTransactions[setPdu.transactionID].varbinds);
	} else {
		throw new RequestInvalidError ("Unexpected UndoSet PDU with transactionID " + setPdu.transactionID);
	}
};

Subagent.prototype.cleanupSet = function (setPdu) {
	if ( this.setTransactions[setPdu.transactionID] ) {
		delete this.setTransactions[setPdu.transactionID];
	} else {
		throw new RequestInvalidError ("Unexpected CleanupSet PDU with transactionID " + setPdu.transactionID);
	}
};

Subagent.create = function (options) {
	var subagent = new Subagent (options);
	subagent.connectSocket ();
	return subagent;
};


/*****************************************************************************
 ** Exports
 **/

exports.Session = Session;

exports.createSession = Session.create;
exports.createV3Session = Session.createV3;

exports.createReceiver = Receiver.create;
exports.createAgent = Agent.create;
exports.createModuleStore = ModuleStore.create;
exports.createSubagent = Subagent.create;
exports.createMib = Mib.create;

exports.isVarbindError = isVarbindError;
exports.varbindError = varbindError;

exports.Version1 = Version1;
exports.Version2c = Version2c;
exports.Version3 = Version3;
exports.Version = Version;

exports.ErrorStatus = ErrorStatus;
exports.TrapType = TrapType;
exports.ObjectType = ObjectType;
exports.PduType = PduType;
exports.AgentXPduType = AgentXPduType;
exports.MibProviderType = MibProviderType;
exports.SecurityLevel = SecurityLevel;
exports.AuthProtocols = AuthProtocols;
exports.PrivProtocols = PrivProtocols;
exports.AccessControlModelType = AccessControlModelType;
exports.AccessLevel = AccessLevel;
exports.MaxAccess = MaxAccess;

exports.ResponseInvalidError = ResponseInvalidError;
exports.RequestInvalidError = RequestInvalidError;
exports.RequestFailedError = RequestFailedError;
exports.RequestTimedOutError = RequestTimedOutError;

/**
 ** Added for testing
 **/
exports.ObjectParser = {
	readInt: readInt,
	readUint: readUint,
	readVarbindValue: readVarbindValue
};
exports.Authentication = Authentication;
exports.Encryption = Encryption;<|MERGE_RESOLUTION|>--- conflicted
+++ resolved
@@ -225,28 +225,17 @@
 	1: "accessible-for-notify",
 	2: "read-only",
 	3: "read-write",
-<<<<<<< HEAD
-	4: "read-create",
-=======
 	4: "read-create"
->>>>>>> fe1d98f1
 };
 
 _expandConstantObject (MaxAccess);
 
 // SMIv1 ACCESS value mapping to SMIv2 MAX-ACCESS
 var AccessToMaxAccess = {
-<<<<<<< HEAD
-	"none": MaxAccess["not accessible"],
-	"read-only": MaxAccess["read-only"],
-	"read-write": MaxAccess["read-write"],
-	"write-only": MaxAccess["read-write"],
-=======
 	"not-accessible": "not-accessible",
 	"read-only": "read-only",
 	"read-write": "read-write",
 	"write-only": "read-write"
->>>>>>> fe1d98f1
 };
 
 
@@ -3140,11 +3129,7 @@
 		mibEntry = entryArray[i];
 		var syntax = mibEntry.SYNTAX;
 		var access = mibEntry["ACCESS"];
-<<<<<<< HEAD
-		var maxAccess = (typeof mibEntry["MAX-ACCESS"] != "undefined" ? mibEntry["MAX-ACCESS"] : (access ? AccessToMaxAccess[access] : 0));
-=======
 		var maxAccess = (typeof mibEntry["MAX-ACCESS"] != "undefined" ? mibEntry["MAX-ACCESS"] : (access ? AccessToMaxAccess[access] : "not-accessible"));
->>>>>>> fe1d98f1
 
 		if ( syntax ) {
 			// detect INTEGER enumerations
@@ -3177,11 +3162,7 @@
 					}
 					syntax = mibEntry.SYNTAX;
 					access = mibEntry["ACCESS"];
-<<<<<<< HEAD
-					maxAccess = (typeof mibEntry["MAX-ACCESS"] != "undefined" ? mibEntry["MAX-ACCESS"] : (access ? AccessToMaxAccess[access] : 0));
-=======
 					maxAccess = (typeof mibEntry["MAX-ACCESS"] != "undefined" ? mibEntry["MAX-ACCESS"] : (access ? AccessToMaxAccess[access] : "not-accessible"));
->>>>>>> fe1d98f1
 
 					// detect INTEGER enumerations
 					if ( typeof syntax == "object" ) {
@@ -4299,7 +4280,6 @@
 	}
 };
 
-<<<<<<< HEAD
 Agent.prototype.tryCreateInstance = function (varbind, requestType) {
     var len;
     var row;
@@ -4367,39 +4347,18 @@
     return undefined;
 };
 
-Agent.prototype.isAllowed = function (pduType, provider, address) {
-=======
-// providerNode.provider.maxAccess, 
 Agent.prototype.isAllowed = function (pduType, provider, instanceNode) {
->>>>>>> fe1d98f1
 	var row;
 	var column;
 	var maxAccess;
 	var columnEntry;
 
-<<<<<<< HEAD
-	// Copy the address as we'll pull row and then column off of its
-	// tail end
-	address = address.slice(0);
-
-	// Are we working with a scalar or a table column? Scalars have a
-	// final address component of 0; table columns have a positive
-	// integer in the final address component, indicating the row
-	// number.
-	row = address.pop();
-	if (row === 0) {
-=======
 	if (provider.type === MibProviderType.Scalar) {
->>>>>>> fe1d98f1
 		// It's a scalar. We'll use the provider's maxAccess
 		maxAccess = provider.maxAccess;
 	} else {
 		// It's a table column. Use that column's maxAccess.
-<<<<<<< HEAD
-		column = address.pop();
-=======
 		column = instanceNode.getTableColumnFromInstanceNode();
->>>>>>> fe1d98f1
 
 		// In the typical case, we could use (column - 1) to index
 		// into tableColumns to get to the correct entry. There is no
@@ -4407,14 +4366,9 @@
 		// necessarily consecutive; theoretically some could be
 		// missing. We'll therefore play it safe and search for the
 		// specified column entry.
-<<<<<<< HEAD
-		columnEntry = provider.tableColumns.find(entry => entry.number === column);
-		maxAccess = columnEntry ? columnEntry.maxAccess || 0 : 0;
-=======
 
 		columnEntry = provider.tableColumns.find(entry => entry.number === column);
 		maxAccess = columnEntry ? columnEntry.maxAccess || MaxAccess['not-accessible'] : MaxAccess['not-accessible'];
->>>>>>> fe1d98f1
 	}
 
 	switch ( PduType[pduType] ) {
@@ -4487,11 +4441,7 @@
 						value: null
 					});
 				};
-<<<<<<< HEAD
-			} else if ( ! this.isAllowed(requestPdu.type, providerNode.provider, instanceNode.address ) ) {
-=======
 			} else if ( ! this.isAllowed(requestPdu.type, providerNode.provider, instanceNode ) ) {
->>>>>>> fe1d98f1
 					// requested access not allowed (by MAX-ACCESS)
 					mibRequests[i] = new MibRequest ({
 						operation: requestPdu.type,
